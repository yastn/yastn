[build-system]
requires = ["setuptools>=64", "setuptools-scm>=8"]
build-backend = "setuptools.build_meta"

[project]
name = "yastn"
description = "YASTN - Yet Another Symmetric Tensor Network"
authors = [{name = "The YASTN Authors"},]
maintainers = [{name = "Marek Rams", email = "marek.rams@uj.edu.pl"},
               {name = "Juraj Hasik", email = "juraj.hasik.sk@gmail.com"},]
readme = "README.md"
requires-python = ">=3.9"
license = {text = "Apache License 2.0"}
classifiers = [
    "Programming Language :: Python :: 3",
    "License :: OSI Approved :: Apache Software License",
    "Operating System :: OS Independent",
    "Intended Audience :: Science/Research",
    "Topic :: Scientific/Engineering :: Physics",
    "Topic :: Software Development :: Libraries :: Python Modules",
]
dependencies = [
    "numpy>=1.21.6",
    "scipy>=1.11.4",
    "tqdm",
<<<<<<< HEAD
    "h5py"
=======
    "primme>=0.4.0",
>>>>>>> ec8471c1
]
dynamic = ["version"]

[tool.setuptools.packages.find]
include = ["yastn*"]
exclude = ["docs*", "tests*", "experimental*"]

[project.optional-dependencies]
test = ["pytest", "pytest-cov", "pytest-randomly"]
docbuild = ["sphinx", "sphinxcontrib-napoleon", "pydata-sphinx-theme"]
torch = ["torch>=2.4"]

[tool.setuptools_scm]
write_to = "yastn/_version.py"

[project.urls]
Homepage = "https://github.com/yastn/yastn"
Documentation = "https://yastn.github.io/yastn/"
Repository = "https://github.com/yastn/yastn"
Issues = "https://github.com/yastn/yastn/issues"<|MERGE_RESOLUTION|>--- conflicted
+++ resolved
@@ -23,11 +23,8 @@
     "numpy>=1.21.6",
     "scipy>=1.11.4",
     "tqdm",
-<<<<<<< HEAD
-    "h5py"
-=======
-    "primme>=0.4.0",
->>>>>>> ec8471c1
+    "h5py",
+    "primme>=0.4.0"
 ]
 dynamic = ["version"]
 
