# Copyright 2024 The YASTN Authors. All Rights Reserved.
#
# Licensed under the Apache License, Version 2.0 (the "License");
# you may not use this file except in compliance with the License.
# You may obtain a copy of the License at
#
#     https://www.apache.org/licenses/LICENSE-2.0
#
# Unless required by applicable law or agreed to in writing, software
# distributed under the License is distributed on an "AS IS" BASIS,
# WITHOUT WARRANTIES OR CONDITIONS OF ANY KIND, either express or implied.
# See the License for the specific language governing permissions and
# limitations under the License.
# ==============================================================================
""" Test for AD of environments of selected states """
import os
import json
import pytest
import numpy as np
import yastn
import yastn.tn.fpeps as fpeps
from yastn.tn.fpeps.envs.rdm import rdm1x1
import yastn.tn.mps as mps
<<<<<<< HEAD
try:
    from .configs import config as cfg
    # cfg is used by pytest to inject different backends and divices
except ImportError:
    from configs import config as cfg
if cfg.backend.BACKEND_ID=="torch":
    import torch
    from torch.autograd import gradcheck
import pytest
=======
>>>>>>> 5677f974

def prepare_RVB(config_kwargs):
    # peps-torch/examples/kagome/abelian/optim_kagome_spin_half_u1.py::TestOptim_RVB_r1x1
    #
    test_state_Kagome_RVB_D3_U1_sym= {'_d': np.array([ 0.782507  -0.17348611j, -0.75472251+0.04994474j,
            0.        +0.j        ,  0.        +0.j        ,
            0.78466866-0.07709138j, -0.67889185+0.13238603j,
            0.        +0.j        ,  0.86422445-0.1961466j ,
            0.        +0.j        ,  0.71731066-0.08005124j,
        -0.78646317+0.19488577j,  0.        +0.j        ,
            0.        +0.j        , -0.78234444+0.14142687j,
            0.73399422-0.09187571j,  0.        +0.j        ,
        -0.93637825+0.1464273j ,  0.        +0.j        ,
        -0.77117993+0.03324111j,  0.85331667-0.15073783j,
            0.83582335-0.15307495j,  0.        +0.j        ,
            0.        +0.j        , -0.74223979+0.15621356j,
            0.84910085-0.0447961j ,  0.        +0.j        ,
            0.        +0.j        ,  0.75132078-0.14778056j,
            0.        +0.j        ,  0.77981359-0.03264839j,
            0.        +0.j        , -0.99737753+0.07237452j,
            0.        +0.j        , -0.81380557-0.03224727j,
            0.91041246-0.08414513j, -0.80153731+0.02328223j,
            0.        +0.j        ,  0.        +0.j        ,
            0.71469189-0.03959038j, -0.79844087-0.07961802j,
            0.        +0.j        ,  0.        +0.j        ,
        -0.72195685+0.03042574j,  0.        +0.j        ,
            0.        +0.j        ,  0.83432898-0.05086651j,
            0.        +0.j        ,  0.        +0.j        ,
        -0.74330549+0.06497449j,  0.83451895+0.0564455j ,
            0.        +0.j        ,  0.        +0.j        ,
            0.75117891-0.05566726j,  0.76308403-0.05664679j,
        -0.84085481+0.1755911j ,  0.        +0.j        ,
        -0.6514202 +0.11089874j,  0.        +0.j        ,
            0.82988544-0.16755248j,  0.        +0.j        ,
        -0.83439248+0.11911678j,  0.        +0.j        ,
            0.        +0.j        ,  0.74176008-0.12587796j,
        -0.8433288 +0.0112789j ,  0.        +0.j        ,
            0.        +0.j        , -0.75043171+0.11716542j,
        -0.81831702+0.00493975j,  0.90994821-0.1261947j ,
            0.        +0.j        ,  0.70311962-0.07094725j,
            0.        +0.j        , -0.89765941+0.11841547j,
            0.80177449-0.12706608j,  0.        +0.j        ,
            0.        +0.j        , -0.86090484-0.06611417j,
            0.9678228 -0.05340271j,  0.        +0.j        ,
            0.74552471-0.01333218j,  0.        +0.j        ,
        -0.95422304+0.04629357j, -0.76605802+0.00388958j,
            0.        +0.j        ,  0.        +0.j        ,
            0.79800778-0.02948396j, -0.79963062+0.09466636j]), 
            's': (-1, -1, -1, 1, 1), 
            'n': (0,), 
            't': ((-3, 0, 1, -1, -1), (-3, 1, 0, -1, -1), (-1, -1, 0, -1, -1), (-1, -1, 1, -1, 0), (-1, -1, 1, 0, -1), (-1, 0, -1, -1, -1), (-1, 0, 0, -1, 0), (-1, 0, 0, 0, -1), (-1, 0, 1, -1, 1), (-1, 0, 1, 0, 0), (-1, 0, 1, 1, -1), (-1, 1, -1, -1, 0), (-1, 1, -1, 0, -1), (-1, 1, 0, -1, 1), (-1, 1, 0, 0, 0), (-1, 1, 0, 1, -1), (1, -1, 0, -1, 1), (1, -1, 0, 0, 0), (1, -1, 0, 1, -1), (1, -1, 1, 0, 1), (1, -1, 1, 1, 0), (1, 0, -1, -1, 1), (1, 0, -1, 0, 0), (1, 0, -1, 1, -1), (1, 0, 0, 0, 1), (1, 0, 0, 1, 0), (1, 0, 1, 1, 1), (1, 1, -1, 0, 1), (1, 1, -1, 1, 0), (1, 1, 0, 1, 1), (3, -1, 0, 1, 1), (3, 0, -1, 1, 1)), 'D': ((1, 1, 1, 1, 1), (1, 1, 1, 1, 1), (3, 1, 1, 1, 1), (3, 1, 1, 1, 1), (3, 1, 1, 1, 1), (3, 1, 1, 1, 1), (3, 1, 1, 1, 1), (3, 1, 1, 1, 1), (3, 1, 1, 1, 1), (3, 1, 1, 1, 1), (3, 1, 1, 1, 1), (3, 1, 1, 1, 1), (3, 1, 1, 1, 1), (3, 1, 1, 1, 1), (3, 1, 1, 1, 1), (3, 1, 1, 1, 1), (3, 1, 1, 1, 1), (3, 1, 1, 1, 1), (3, 1, 1, 1, 1), (3, 1, 1, 1, 1), (3, 1, 1, 1, 1), (3, 1, 1, 1, 1), (3, 1, 1, 1, 1), (3, 1, 1, 1, 1), (3, 1, 1, 1, 1), (3, 1, 1, 1, 1), (3, 1, 1, 1, 1), (3, 1, 1, 1, 1), (3, 1, 1, 1, 1), (3, 1, 1, 1, 1), (1, 1, 1, 1, 1), (1, 1, 1, 1, 1)), 
            'isdiag': False, 
            'mfs': ((1,), (1,), (1,), (1,), (1,)), 
            'hfs': [
                    {'tree': (3, 1, 1, 1), 'op': 'pooo', 's': (-1, -1, -1, -1), 't': (((-1,), (1,)), ((-1,), (1,)), ((-1,), (1,))), 'D': ((1, 1), (1, 1), (1, 1))}, 
                    {'tree': (1,), 'op': 'o', 's': (-1,), 't': (), 'D': ()}, 
                    {'tree': (1,), 'op': 'o', 's': (-1,), 't': (), 'D': ()}, 
                    {'tree': (1,), 'op': 'o', 's': (1,), 't': (), 'D': ()}, 
                    {'tree': (1,), 'op': 'o', 's': (1,), 't': (), 'D': ()}
                    ], 
            'SYM_ID': 'U1', 'fermionic': False}


    if config_kwargs['backend']=="torch":
        import torch
        from torch.autograd import gradcheck
        import yastn.backend.backend_torch as backend
    elif config_kwargs['backend']=='np':
        import yastn.backend.backend_numpy as backend

    yastn_config= yastn.make_config(sym='U1', backend=backend, default_device=config_kwargs["default_device"])
    # yastn_config= yastn.make_config(sym='U1', backend=cfg.backend, default_device=cfg.default_device)
    # load on-site tensor stored in above dict
    #
    # physical, top, left, bottom, right -> t,l,b,r,p
    A= yastn.load_from_dict(yastn_config, test_state_Kagome_RVB_D3_U1_sym).transpose(axes=(1,2,3,4,0))
    A = A.drop_leg_history(axes=4)

    grad_expected= np.asarray([-5.2009e-02+1.1485e-02j,  4.2988e-02-2.8922e-03j,
        -1.6123e-03+7.3344e-05j, -4.9013e-04+1.7433e-05j,
            8.6896e-03-7.9282e-04j, -5.4564e-03+1.0721e-03j,
        -5.5240e-05+8.3027e-05j,  5.9241e-03-1.3965e-03j,
            1.7918e-03-2.1236e-04j,  3.5818e-03-6.1957e-04j,
        -6.4851e-03+1.5382e-03j,  5.8052e-04-6.2971e-05j,
            1.8185e-03-4.5212e-05j, -8.4812e-03+1.5127e-03j,
            1.5118e-02-1.7300e-03j, -6.3680e-04-3.5287e-04j,
        -1.9483e-02+3.2735e-03j,  8.2122e-04-3.4191e-04j,
        -1.8321e-02+8.8223e-04j,  2.0160e-02-3.3910e-03j,
            7.0923e-03-1.2392e-03j, -7.6992e-04-2.3402e-05j,
        -1.3048e-03+2.5187e-04j, -1.4070e-02+3.0826e-03j,
            1.3739e-02-5.0156e-04j,  2.6678e-03-9.4412e-04j,
        -1.0178e-03+4.0107e-04j,  7.3888e-03-1.3112e-03j,
        -6.1032e-04+5.4541e-06j,  3.3533e-03-1.2939e-04j,
            1.7051e-03+1.2627e-04j, -6.6254e-03+5.4265e-04j,
        -6.2112e-05-4.8911e-05j, -6.2609e-03-3.4679e-04j,
            6.2405e-03-5.1551e-04j, -5.7879e-03+2.2646e-04j,
            8.2752e-04+1.3215e-04j,  3.8558e-04-1.2873e-04j,
            1.0381e-02-6.2434e-04j, -1.4514e-02-1.4015e-03j,
            3.3288e-03-2.1488e-04j,  7.0925e-04-1.6411e-04j,
        -7.3389e-03+4.6318e-04j,  1.5220e-03-4.1660e-04j,
            1.6242e-04+6.3690e-05j, -5.5126e-03+2.9385e-04j,
            2.4697e-04+8.8568e-06j,  1.1373e-04-4.9837e-05j,
            9.1344e-03-6.9762e-04j, -1.0363e-02-7.6070e-04j,
            1.1855e-04+2.9367e-05j,  1.4450e-04-3.0744e-06j,
        -5.0517e-03+2.9935e-04j, -7.7812e-03+6.0841e-04j,
            9.1443e-03-1.9702e-03j, -4.1990e-04+1.5568e-06j,
            6.0149e-03-9.5801e-04j, -1.6259e-04-5.6293e-05j,
        -7.7382e-03+1.6328e-03j, -1.8095e-04-1.4103e-05j,
            5.0505e-03-7.2588e-04j, -1.6424e-04+2.9148e-05j,
        -1.2478e-04+1.6634e-04j, -8.4391e-03+1.3735e-03j,
            9.6367e-03-2.4905e-04j, -2.3484e-04+1.1483e-04j,
        -2.1350e-04+5.6454e-05j,  5.0885e-03-8.9022e-04j,
            7.3152e-03-4.3441e-05j, -7.7464e-03+1.1446e-03j,
            2.8258e-05-8.5489e-05j, -5.4709e-03+5.5554e-04j,
        -7.8343e-05-7.9629e-05j,  6.5104e-03-8.0517e-04j,
        -6.0203e-03+9.8534e-04j,  5.3730e-04-2.0025e-04j,
        -2.1176e-04+4.5296e-05j,  6.5954e-03+4.1093e-04j,
        -7.3355e-03+4.4063e-04j, -2.7989e-04-2.3993e-05j,
        -5.4461e-03+7.1475e-05j, -3.8541e-04+9.8988e-05j,
            7.7498e-03-2.9497e-04j,  4.5305e-03+6.8886e-05j,
            2.4093e-04-7.7295e-05j, -5.8018e-04-4.7404e-05j,
            1.6676e-02-5.2631e-04j, -1.5570e-02+1.9329e-03j])
    A_grad_expected= A.clone().transpose(axes=(4,0,1,2,3))
    A_grad_expected._data= A_grad_expected.config.backend.to_tensor(grad_expected, dtype='complex128', 
                                                                    device=config_kwargs["default_device"])
    A_grad_expected= A_grad_expected.transpose(axes=(1,2,3,4,0))


    def cost_function_RVB(elems, slice, max_sweeps, ctm_init='dl', fix_signs=False, truncate_multiplets_mode='truncate'):
        A0= A.clone()
        A0._data[slice]= elems

        g= fpeps.SquareLattice(dims=(1,1), boundary='infinite')
        psi = fpeps.Peps(g, tensors=dict(zip(g.sites(), [A0, ])))

        if truncate_multiplets_mode == 'expand':
            truncation_f= None
        elif truncate_multiplets_mode == 'truncate':
            def truncation_f(S):
                return yastn.linalg.truncation_mask_multiplets(S, keep_multiplets=True, D_total=64,\
                    tol=1.0e-8, tol_block=0.0, eps_multiplet=1.0e-8)

        env = fpeps.EnvCTM(psi, init=ctm_init)
        info = env.ctmrg_(opts_svd = {"D_total": 64, 'fix_signs': fix_signs}, max_sweeps=max_sweeps, 
                            truncation_f=truncation_f, use_qr=False)
        r1x1, r1x1_norm= rdm1x1( (0,0), psi, env)
        return r1x1[(-1,-1)].trace().real

    return A, A_grad_expected, cost_function_RVB 


<<<<<<< HEAD
def cost_function_f(g, A, elems, slices : dict[tuple[int],tuple[slice,slice]], max_sweeps, ctm_init='dl', fix_signs=False, truncate_multiplets_mode='truncate'):
    yastn_cfg_Z2= yastn.make_config(sym='Z2', fermionic=True, backend=cfg.backend, default_device=cfg.default_device)
=======
def prepare_3x3(config_kwargs):
    if config_kwargs['backend']=="torch":
        import torch
        from torch.autograd import gradcheck
        import yastn.backend.backend_torch as backend
    elif config_kwargs['backend']=='np':
        import yastn.backend.backend_numpy as backend

    yastn_cfg_Z2= yastn.make_config(sym='Z2', fermionic=True, backend=backend, default_device=config_kwargs["default_device"])
>>>>>>> 5677f974

    # For each on-site tensor, corresponding element in slices is a pair,
    # where first entry specified slice in elems 1D-array while second entry specifies slice in target on-site tensor
    # 
    tensors_loc= { k:v.clone() for k,v in A.items() }
    for k in tensors_loc.keys():
        tensors_loc[k]._data[slices[k][1]]= elems[slices[k][0]]

    psi = fpeps.Peps(g, tensors=tensors_loc)
    chi= 20

    if truncate_multiplets_mode == 'expand':
        truncation_f= None
    elif truncate_multiplets_mode == 'truncate':
        def truncation_f(S):
            return yastn.linalg.truncation_mask_multiplets(S, keep_multiplets=True, D_total=chi,\
                tol=1.0e-8, tol_block=0.0, eps_multiplet=1.0e-8)

    env_leg = yastn.Leg(yastn_cfg_Z2, s=1, t=(0, 1), D=(chi//2, chi//2))
    env = fpeps.EnvCTM(psi, init=ctm_init, leg=env_leg)
    info = env.ctmrg_(opts_svd = {"D_total": chi, 'fix_signs': fix_signs}, max_sweeps=max_sweeps, 
                        corner_tol=1.0e-8, truncation_f=truncation_f, use_qr=False)
    print(f"CTM {info}")

    # sum of traces of even sectors across 1x1 RDMs
    loss= sum( rdm1x1( c, psi, env)[0][(0,0)].trace() for c in psi.sites() )
    return loss


def prepare_1x1():
    yastn_cfg_Z2= yastn.make_config(sym='Z2', fermionic=True, backend=cfg.backend, default_device=cfg.default_device)
    json_file_path = os.path.join(os.path.dirname(os.path.abspath(__file__)), 'inputs', 'D1_1x1_Z2_spinlessf_honeycomb.json')
    with open(json_file_path,'r') as f:
        d = json.load(f)

    g= fpeps.RectangularUnitcell(**d['geometry'])
    A= { tuple(d['parameters_key_to_id'][coord]): yastn.load_from_dict(yastn_cfg_Z2, d_ten) 
                                 for coord,d_ten in d['parameters'].items() }   

    cost_function_1x1= lambda *args, **kwargs : cost_function_f(g,A, *args, **kwargs)

    return A, None, cost_function_1x1 


def prepare_3x3():
    yastn_cfg_Z2= yastn.make_config(sym='Z2', fermionic=True, backend=cfg.backend, default_device=cfg.default_device)
    json_file_path = os.path.join(os.path.dirname(os.path.abspath(__file__)), 'inputs', 'D1_3x3_Z2_spinlessf_honeycomb.json')
    with open(json_file_path,'r') as f:
        d = json.load(f)

    g= fpeps.RectangularUnitcell(**d['geometry'])
    A= { tuple(d['parameters_key_to_id'][coord]): yastn.load_from_dict(yastn_cfg_Z2, d_ten) 
                                 for coord,d_ten in d['parameters'].items() }   

    cost_function_3x3= lambda *args, **kwargs : cost_function_f(g,A, *args, **kwargs)

    return A, None, cost_function_3x3 


@pytest.mark.parametrize("ctm_init", ['dl', 'eye'])
@pytest.mark.parametrize("fix_signs", [False, True])
@pytest.mark.parametrize("truncate_multiplets_mode", ["truncate", "expand"])
<<<<<<< HEAD
def test_Kagome_RVB_D3_U1_sym_ctmsteps1(ctm_init, fix_signs, truncate_multiplets_mode):
    if truncate_multiplets_mode == "expand":
        pytest.xfail(f"Expected failure when truncate_multiplets_mode='{truncate_multiplets_mode}'")
    A, A_grad_expected, cost_function_RVB= prepare_RVB()
=======
def test_Kagome_RVB_D3_U1_sym_ctmsteps1(ctm_init, fix_signs, truncate_multiplets_mode, config_kwargs):
    if config_kwargs["backend"] != "torch":
        pytest.skip("torch backend is required")
    else:
        import torch
        from torch.autograd import gradcheck
        import yastn.backend.backend_torch as backend

    A, A_grad_expected, cost_function_RVB= prepare_RVB(config_kwargs)
>>>>>>> 5677f974
    test_elems= A._data[36:51].clone()
    test_elems.requires_grad_()

    loc_cost_f= lambda x : cost_function_RVB(x, slice(36,51), 1, ctm_init=ctm_init, fix_signs=fix_signs, 
                                         truncate_multiplets_mode=truncate_multiplets_mode)

    gradcheck(loc_cost_f, test_elems, eps=1e-06, atol=1e-05, rtol=0.001, 
        raise_exception=True, nondet_tol=0.0, check_undefined_grad=True, check_grad_dtypes=False, 
        check_batched_grad=False, check_batched_forward_grad=False, check_forward_ad=False, 
        check_backward_ad=True, fast_mode=False, masked=None)


<<<<<<< HEAD
@pytest.mark.skipif(cfg.backend.BACKEND_ID!="torch",\
    reason="torch backend is required")
@pytest.mark.skipif( "not config.getoption('long_tests')", reason="long duration tests are skipped" )
=======
>>>>>>> 5677f974
@pytest.mark.parametrize("ctm_init", ['dl', 'eye'])
@pytest.mark.parametrize("truncate_multiplets_mode", ["truncate", "expand"])
def test_Kagome_RVB_D3_U1_sym_vs_pepstorch(ctm_init, truncate_multiplets_mode, config_kwargs):
    if config_kwargs["backend"] != "torch":
        pytest.skip("torch backend is required")
    else:
        import torch
        from torch.autograd import gradcheck
        import yastn.backend.backend_torch as backend
    A, A_grad_expected, cost_function_RVB= prepare_RVB(config_kwargs)
    test_elems= A._data.clone()
    test_elems.requires_grad_()

    loc_cost_f= lambda x : cost_function_RVB(x, slice(0,len(test_elems)), 20, ctm_init=ctm_init, \
            fix_signs=False, truncate_multiplets_mode=truncate_multiplets_mode)

    R= loc_cost_f(test_elems)
    R.backward()

    assert np.allclose(A_grad_expected._data.numpy(), test_elems.grad.numpy(), rtol=1e-03, atol=1e-05)
    

@pytest.mark.skipif( "not config.getoption('long_tests')", reason="long duration tests are skipped" )
@pytest.mark.parametrize("ctm_init", ['dl', 'eye'])
@pytest.mark.parametrize("truncate_multiplets_mode", ["truncate", "expand"])
def test_Kagome_RVB_D3_U1_sym_conv(ctm_init, truncate_multiplets_mode, config_kwargs):
    if config_kwargs["backend"] != "torch":
        pytest.skip("torch backend is required")
    else:
        import torch
        from torch.autograd import gradcheck
        import yastn.backend.backend_torch as backend
    A, A_grad_expected, cost_function_RVB= prepare_RVB(config_kwargs)
    test_elems= A._data[36:36+5].clone()
    test_elems.requires_grad_()

    loc_cost_f= lambda x : cost_function_RVB(x, slice(36,36+5), 20, ctm_init=ctm_init, \
        fix_signs=True, truncate_multiplets_mode=truncate_multiplets_mode)

    gradcheck(loc_cost_f, test_elems, eps=1e-06, atol=1e-05, rtol=0.001, 
        raise_exception=True, nondet_tol=0.0, check_undefined_grad=True, check_grad_dtypes=False, 
        check_batched_grad=False, check_batched_forward_grad=False, check_forward_ad=False, 
        check_backward_ad=True, fast_mode=False, masked=None)


@pytest.mark.parametrize("ctm_init", ['dl', 'eye'])
@pytest.mark.parametrize("fix_signs", [False, True])
@pytest.mark.parametrize("truncate_multiplets_mode", ["truncate", "expand"])
<<<<<<< HEAD
def test_1x1_D1_Z2_spinlessf_ctmsteps1(ctm_init, fix_signs, truncate_multiplets_mode):
    if truncate_multiplets_mode == "expand":
        pytest.xfail(f"Expected failure when truncate_multiplets_mode='{truncate_multiplets_mode}'")
    A0, _, cost_function= prepare_1x1()
    slices= { k: (slice(9*i,9*(i+1)), slice(0,9)) for i,k in enumerate(A0.keys()) }
    test_elems= torch.cat( [A0[k]._data[slices[k][1]].clone() for i,k in enumerate(A0.keys())] )
    test_elems.requires_grad_()

    loc_cost_f= lambda x : cost_function(x, slices, 1, ctm_init=ctm_init, fix_signs=fix_signs, 
                                         truncate_multiplets_mode=truncate_multiplets_mode)

    gradcheck(loc_cost_f, test_elems, eps=1e-06, atol=1e-05, rtol=0.001, 
        raise_exception=True, nondet_tol=0.0, check_undefined_grad=True, check_grad_dtypes=False, 
        check_batched_grad=False, check_batched_forward_grad=False, check_forward_ad=False, 
        check_backward_ad=True, fast_mode=False, masked=None)


@pytest.mark.skipif(cfg.backend.BACKEND_ID!="torch",\
    reason="torch backend is required")
@pytest.mark.skipif( "not config.getoption('long_tests')", reason="long duration tests are skipped" )
@pytest.mark.parametrize("ctm_init", ['dl', 'eye'])
@pytest.mark.parametrize("truncate_multiplets_mode", ["truncate", "expand"])
@pytest.mark.parametrize("tol", [1e-3, 1e-4, 1e-5])
def test_1x1_D1_Z2_spinlessf_conv(ctm_init, truncate_multiplets_mode, tol):
    if tol == 1e-5:
        pytest.xfail(f"Expected failure when tol={tol}")
    A0, _, cost_function= prepare_1x1()
    slices= { k: (slice(6*i,6*(i+1)), slice(0,6)) for i,k in enumerate(A0.keys()) }
    test_elems= torch.cat( [A0[k]._data[slices[k][1]].clone() for i,k in enumerate(A0.keys())] )
    test_elems.requires_grad_()

    # It should take 35 steps to converge
    loc_cost_f= lambda x : cost_function(x, slices, 35, ctm_init=ctm_init, fix_signs=True, 
                                         truncate_multiplets_mode=truncate_multiplets_mode)

    gradcheck(loc_cost_f, test_elems, eps=1e-06, atol=tol*1e-2, rtol=tol, 
        raise_exception=True, nondet_tol=0.0, check_undefined_grad=True, check_grad_dtypes=False, 
        check_batched_grad=False, check_batched_forward_grad=False, check_forward_ad=False, 
        check_backward_ad=True, fast_mode=False, masked=None)


@pytest.mark.skipif(cfg.backend.BACKEND_ID!="torch",\
    reason="torch backend is required")
@pytest.mark.parametrize("ctm_init", ['dl', 'eye'])
@pytest.mark.parametrize("fix_signs", [False, True])
@pytest.mark.parametrize("truncate_multiplets_mode", ["truncate", "expand"])
def test_3x3_D1_Z2_spinlessf_ctmsteps1(ctm_init, fix_signs, truncate_multiplets_mode):
    if truncate_multiplets_mode == "expand":
        pytest.xfail(f"Expected failure when truncate_multiplets_mode='{truncate_multiplets_mode}'")
    A0, _, cost_function= prepare_3x3()
=======
def test_3x3_D1_Z2_spinlessf_ctmsteps1(ctm_init, fix_signs, truncate_multiplets_mode, config_kwargs):
    if config_kwargs["backend"] != "torch":
        pytest.skip("torch backend is required")
    else:
        import torch
        from torch.autograd import gradcheck
        import yastn.backend.backend_torch as backend
    A0, _, cost_function= prepare_3x3(config_kwargs)
>>>>>>> 5677f974
    slices= { k: (slice(3*i,3*(i+1)), slice(0,3)) for i,k in enumerate(A0.keys()) }
    test_elems= torch.cat( [A0[k]._data[slices[k][1]].clone() for i,k in enumerate(A0.keys())] )
    test_elems.requires_grad_()

    loc_cost_f= lambda x : cost_function(x, slices, 1, ctm_init=ctm_init, fix_signs=fix_signs, 
                                         truncate_multiplets_mode=truncate_multiplets_mode)

    gradcheck(loc_cost_f, test_elems, eps=1e-06, atol=1e-05, rtol=0.001, 
        raise_exception=True, nondet_tol=0.0, check_undefined_grad=True, check_grad_dtypes=False, 
        check_batched_grad=False, check_batched_forward_grad=False, check_forward_ad=False, 
        check_backward_ad=True, fast_mode=False, masked=None)


<<<<<<< HEAD
@pytest.mark.skipif(cfg.backend.BACKEND_ID!="torch",\
    reason="torch backend is required")
@pytest.mark.skipif( "not config.getoption('long_tests')", reason="long duration tests are skipped" )
=======
>>>>>>> 5677f974
@pytest.mark.parametrize("ctm_init", ['dl', 'eye'])
@pytest.mark.parametrize("truncate_multiplets_mode", ["truncate", "expand"])
def test_3x3_D1_Z2_spinlessf_conv(ctm_init, truncate_multiplets_mode, config_kwargs):
    if config_kwargs["backend"] != "torch":
        pytest.skip("torch backend is required")
    else:
        import torch
        from torch.autograd import gradcheck
        import yastn.backend.backend_torch as backend
    A0, _, cost_function= prepare_3x3(config_kwargs)
    slices= { k: (slice(2*i,2*(i+1)), slice(0,2)) for i,k in enumerate(A0.keys()) }
    test_elems= torch.cat( [A0[k]._data[slices[k][1]].clone() for i,k in enumerate(A0.keys())] )
    test_elems.requires_grad_()

    # It should take 35 steps to converge
    loc_cost_f= lambda x : cost_function(x, slices, 35, ctm_init=ctm_init, fix_signs=True, 
                                         truncate_multiplets_mode=truncate_multiplets_mode)

    gradcheck(loc_cost_f, test_elems, eps=1e-06, atol=1e-05, rtol=0.001, 
        raise_exception=True, nondet_tol=0.0, check_undefined_grad=True, check_grad_dtypes=False, 
        check_batched_grad=False, check_batched_forward_grad=False, check_forward_ad=False, 
        check_backward_ad=True, fast_mode=False, masked=None)


<<<<<<< HEAD
@pytest.mark.skipif(cfg.backend.BACKEND_ID!="torch",\
    reason="torch backend is required")
@pytest.mark.skipif( "not config.getoption('long_tests')", reason="long duration tests are skipped" )
@pytest.mark.parametrize("ctm_init", ['dl', 'eye'])
@pytest.mark.parametrize("truncate_multiplets_mode", ["truncate", "expand"])
def test_3x3_D1_Z2_spinlessf_expected(ctm_init, truncate_multiplets_mode):
    if truncate_multiplets_mode == "expand":
        pytest.xfail(f"Expected failure when truncate_multiplets_mode='{truncate_multiplets_mode}'")
    A0, _, cost_function= prepare_3x3()
=======
@pytest.mark.parametrize("ctm_init", ['dl', 'eye'])
@pytest.mark.parametrize("truncate_multiplets_mode", ["truncate", "expand"])
def test_3x3_D1_Z2_spinlessf_expected(ctm_init, truncate_multiplets_mode, config_kwargs):
    if config_kwargs["backend"] != "torch":
        pytest.skip("torch backend is required")
    else:
        import torch
        from torch.autograd import gradcheck
        import yastn.backend.backend_torch as backend
    A0, _, cost_function= prepare_3x3(config_kwargs)
>>>>>>> 5677f974
    slices= { k: (slice(i*A0[k]._data.shape[0], (i+1)*A0[k]._data.shape[0]), slice(0,A0[k]._data.shape[0])) for i,k in enumerate(A0.keys()) }
    test_elems= torch.cat( [A0[k]._data[slices[k][1]].clone() for i,k in enumerate(A0.keys())] )
    test_elems.requires_grad_()

    # It should take 35 steps to converge
    loc_cost_f= lambda x : cost_function(x, slices, 35, ctm_init=ctm_init, fix_signs=True, 
                                         truncate_multiplets_mode=truncate_multiplets_mode)

    R= loc_cost_f(test_elems)
    R.backward()

    print(test_elems.grad)


# if __name__ == '__main__':
    # enforce torch backend
    # import yastn.backend.backend_torch as backend
    # cfg.backend= backend
    # test_Kagome_RVB_D3_U1_sym()<|MERGE_RESOLUTION|>--- conflicted
+++ resolved
@@ -21,20 +21,20 @@
 import yastn.tn.fpeps as fpeps
 from yastn.tn.fpeps.envs.rdm import rdm1x1
 import yastn.tn.mps as mps
-<<<<<<< HEAD
-try:
-    from .configs import config as cfg
-    # cfg is used by pytest to inject different backends and divices
-except ImportError:
-    from configs import config as cfg
-if cfg.backend.BACKEND_ID=="torch":
-    import torch
-    from torch.autograd import gradcheck
-import pytest
-=======
->>>>>>> 5677f974
-
-def prepare_RVB(config_kwargs):
+
+
+@pytest.fixture
+def additional_imports(config_kwargs):
+    if config_kwargs["backend"] != "torch":
+        pytest.skip("torch backend is required")
+        return config_kwargs, None, None
+    else:
+        import torch
+        from torch.autograd import gradcheck
+    return config_kwargs, torch, gradcheck
+
+def prepare_RVB(additional_imports):
+    config_kwargs, torch, gradcheck = additional_imports
     # peps-torch/examples/kagome/abelian/optim_kagome_spin_half_u1.py::TestOptim_RVB_r1x1
     #
     test_state_Kagome_RVB_D3_U1_sym= {'_d': np.array([ 0.782507  -0.17348611j, -0.75472251+0.04994474j,
@@ -95,15 +95,7 @@
                     ], 
             'SYM_ID': 'U1', 'fermionic': False}
 
-
-    if config_kwargs['backend']=="torch":
-        import torch
-        from torch.autograd import gradcheck
-        import yastn.backend.backend_torch as backend
-    elif config_kwargs['backend']=='np':
-        import yastn.backend.backend_numpy as backend
-
-    yastn_config= yastn.make_config(sym='U1', backend=backend, default_device=config_kwargs["default_device"])
+    yastn_config= yastn.make_config(sym='U1', **config_kwargs)
     # yastn_config= yastn.make_config(sym='U1', backend=cfg.backend, default_device=cfg.default_device)
     # load on-site tensor stored in above dict
     #
@@ -184,21 +176,7 @@
     return A, A_grad_expected, cost_function_RVB 
 
 
-<<<<<<< HEAD
-def cost_function_f(g, A, elems, slices : dict[tuple[int],tuple[slice,slice]], max_sweeps, ctm_init='dl', fix_signs=False, truncate_multiplets_mode='truncate'):
-    yastn_cfg_Z2= yastn.make_config(sym='Z2', fermionic=True, backend=cfg.backend, default_device=cfg.default_device)
-=======
-def prepare_3x3(config_kwargs):
-    if config_kwargs['backend']=="torch":
-        import torch
-        from torch.autograd import gradcheck
-        import yastn.backend.backend_torch as backend
-    elif config_kwargs['backend']=='np':
-        import yastn.backend.backend_numpy as backend
-
-    yastn_cfg_Z2= yastn.make_config(sym='Z2', fermionic=True, backend=backend, default_device=config_kwargs["default_device"])
->>>>>>> 5677f974
-
+def cost_function_f(yastn_cfg, g, A, elems, slices : dict[tuple[int],tuple[slice,slice]], max_sweeps, ctm_init='dl', fix_signs=False, truncate_multiplets_mode='truncate'):
     # For each on-site tensor, corresponding element in slices is a pair,
     # where first entry specified slice in elems 1D-array while second entry specifies slice in target on-site tensor
     # 
@@ -216,8 +194,9 @@
             return yastn.linalg.truncation_mask_multiplets(S, keep_multiplets=True, D_total=chi,\
                 tol=1.0e-8, tol_block=0.0, eps_multiplet=1.0e-8)
 
-    env_leg = yastn.Leg(yastn_cfg_Z2, s=1, t=(0, 1), D=(chi//2, chi//2))
+    env_leg = yastn.Leg(yastn_cfg, s=1, t=(0, 1), D=(chi//2, chi//2))
     env = fpeps.EnvCTM(psi, init=ctm_init, leg=env_leg)
+
     info = env.ctmrg_(opts_svd = {"D_total": chi, 'fix_signs': fix_signs}, max_sweeps=max_sweeps, 
                         corner_tol=1.0e-8, truncation_f=truncation_f, use_qr=False)
     print(f"CTM {info}")
@@ -227,8 +206,9 @@
     return loss
 
 
-def prepare_1x1():
-    yastn_cfg_Z2= yastn.make_config(sym='Z2', fermionic=True, backend=cfg.backend, default_device=cfg.default_device)
+def prepare_1x1(additional_imports):
+    config_kwargs, _, _ = additional_imports
+    yastn_cfg_Z2= yastn.make_config(sym='Z2', fermionic=True, **config_kwargs)
     json_file_path = os.path.join(os.path.dirname(os.path.abspath(__file__)), 'inputs', 'D1_1x1_Z2_spinlessf_honeycomb.json')
     with open(json_file_path,'r') as f:
         d = json.load(f)
@@ -237,13 +217,14 @@
     A= { tuple(d['parameters_key_to_id'][coord]): yastn.load_from_dict(yastn_cfg_Z2, d_ten) 
                                  for coord,d_ten in d['parameters'].items() }   
 
-    cost_function_1x1= lambda *args, **kwargs : cost_function_f(g,A, *args, **kwargs)
+    cost_function_1x1= lambda *args, **kwargs : cost_function_f(yastn_cfg_Z2,g,A, *args, **kwargs)
 
     return A, None, cost_function_1x1 
 
 
-def prepare_3x3():
-    yastn_cfg_Z2= yastn.make_config(sym='Z2', fermionic=True, backend=cfg.backend, default_device=cfg.default_device)
+def prepare_3x3(additional_imports):
+    config_kwargs, _, _ = additional_imports
+    yastn_cfg_Z2= yastn.make_config(sym='Z2', fermionic=True, **config_kwargs)
     json_file_path = os.path.join(os.path.dirname(os.path.abspath(__file__)), 'inputs', 'D1_3x3_Z2_spinlessf_honeycomb.json')
     with open(json_file_path,'r') as f:
         d = json.load(f)
@@ -252,7 +233,7 @@
     A= { tuple(d['parameters_key_to_id'][coord]): yastn.load_from_dict(yastn_cfg_Z2, d_ten) 
                                  for coord,d_ten in d['parameters'].items() }   
 
-    cost_function_3x3= lambda *args, **kwargs : cost_function_f(g,A, *args, **kwargs)
+    cost_function_3x3= lambda *args, **kwargs : cost_function_f(yastn_cfg_Z2,g,A, *args, **kwargs)
 
     return A, None, cost_function_3x3 
 
@@ -260,22 +241,11 @@
 @pytest.mark.parametrize("ctm_init", ['dl', 'eye'])
 @pytest.mark.parametrize("fix_signs", [False, True])
 @pytest.mark.parametrize("truncate_multiplets_mode", ["truncate", "expand"])
-<<<<<<< HEAD
-def test_Kagome_RVB_D3_U1_sym_ctmsteps1(ctm_init, fix_signs, truncate_multiplets_mode):
+def test_Kagome_RVB_D3_U1_sym_ctmsteps1(ctm_init, fix_signs, truncate_multiplets_mode, additional_imports):
+    config_kwargs, torch, gradcheck = additional_imports
     if truncate_multiplets_mode == "expand":
         pytest.xfail(f"Expected failure when truncate_multiplets_mode='{truncate_multiplets_mode}'")
-    A, A_grad_expected, cost_function_RVB= prepare_RVB()
-=======
-def test_Kagome_RVB_D3_U1_sym_ctmsteps1(ctm_init, fix_signs, truncate_multiplets_mode, config_kwargs):
-    if config_kwargs["backend"] != "torch":
-        pytest.skip("torch backend is required")
-    else:
-        import torch
-        from torch.autograd import gradcheck
-        import yastn.backend.backend_torch as backend
-
-    A, A_grad_expected, cost_function_RVB= prepare_RVB(config_kwargs)
->>>>>>> 5677f974
+    A, A_grad_expected, cost_function_RVB= prepare_RVB(additional_imports)
     test_elems= A._data[36:51].clone()
     test_elems.requires_grad_()
 
@@ -288,22 +258,12 @@
         check_backward_ad=True, fast_mode=False, masked=None)
 
 
-<<<<<<< HEAD
-@pytest.mark.skipif(cfg.backend.BACKEND_ID!="torch",\
-    reason="torch backend is required")
 @pytest.mark.skipif( "not config.getoption('long_tests')", reason="long duration tests are skipped" )
-=======
->>>>>>> 5677f974
-@pytest.mark.parametrize("ctm_init", ['dl', 'eye'])
-@pytest.mark.parametrize("truncate_multiplets_mode", ["truncate", "expand"])
-def test_Kagome_RVB_D3_U1_sym_vs_pepstorch(ctm_init, truncate_multiplets_mode, config_kwargs):
-    if config_kwargs["backend"] != "torch":
-        pytest.skip("torch backend is required")
-    else:
-        import torch
-        from torch.autograd import gradcheck
-        import yastn.backend.backend_torch as backend
-    A, A_grad_expected, cost_function_RVB= prepare_RVB(config_kwargs)
+@pytest.mark.parametrize("ctm_init", ['dl', 'eye'])
+@pytest.mark.parametrize("truncate_multiplets_mode", ["truncate", "expand"])
+def test_Kagome_RVB_D3_U1_sym_vs_pepstorch(ctm_init, truncate_multiplets_mode, config_kwargs, additional_imports):
+    config_kwargs, torch, gradcheck = additional_imports
+    A, A_grad_expected, cost_function_RVB= prepare_RVB(additional_imports)
     test_elems= A._data.clone()
     test_elems.requires_grad_()
 
@@ -319,14 +279,9 @@
 @pytest.mark.skipif( "not config.getoption('long_tests')", reason="long duration tests are skipped" )
 @pytest.mark.parametrize("ctm_init", ['dl', 'eye'])
 @pytest.mark.parametrize("truncate_multiplets_mode", ["truncate", "expand"])
-def test_Kagome_RVB_D3_U1_sym_conv(ctm_init, truncate_multiplets_mode, config_kwargs):
-    if config_kwargs["backend"] != "torch":
-        pytest.skip("torch backend is required")
-    else:
-        import torch
-        from torch.autograd import gradcheck
-        import yastn.backend.backend_torch as backend
-    A, A_grad_expected, cost_function_RVB= prepare_RVB(config_kwargs)
+def test_Kagome_RVB_D3_U1_sym_conv(ctm_init, truncate_multiplets_mode, config_kwargs, additional_imports):
+    config_kwargs, torch, gradcheck = additional_imports
+    A, A_grad_expected, cost_function_RVB= prepare_RVB(additional_imports)
     test_elems= A._data[36:36+5].clone()
     test_elems.requires_grad_()
 
@@ -342,11 +297,11 @@
 @pytest.mark.parametrize("ctm_init", ['dl', 'eye'])
 @pytest.mark.parametrize("fix_signs", [False, True])
 @pytest.mark.parametrize("truncate_multiplets_mode", ["truncate", "expand"])
-<<<<<<< HEAD
-def test_1x1_D1_Z2_spinlessf_ctmsteps1(ctm_init, fix_signs, truncate_multiplets_mode):
+def test_1x1_D1_Z2_spinlessf_ctmsteps1(ctm_init, fix_signs, truncate_multiplets_mode, additional_imports):
     if truncate_multiplets_mode == "expand":
         pytest.xfail(f"Expected failure when truncate_multiplets_mode='{truncate_multiplets_mode}'")
-    A0, _, cost_function= prepare_1x1()
+    config_kwargs, torch, gradcheck = additional_imports
+    A0, _, cost_function= prepare_1x1(additional_imports)
     slices= { k: (slice(9*i,9*(i+1)), slice(0,9)) for i,k in enumerate(A0.keys()) }
     test_elems= torch.cat( [A0[k]._data[slices[k][1]].clone() for i,k in enumerate(A0.keys())] )
     test_elems.requires_grad_()
@@ -360,16 +315,15 @@
         check_backward_ad=True, fast_mode=False, masked=None)
 
 
-@pytest.mark.skipif(cfg.backend.BACKEND_ID!="torch",\
-    reason="torch backend is required")
 @pytest.mark.skipif( "not config.getoption('long_tests')", reason="long duration tests are skipped" )
 @pytest.mark.parametrize("ctm_init", ['dl', 'eye'])
 @pytest.mark.parametrize("truncate_multiplets_mode", ["truncate", "expand"])
 @pytest.mark.parametrize("tol", [1e-3, 1e-4, 1e-5])
-def test_1x1_D1_Z2_spinlessf_conv(ctm_init, truncate_multiplets_mode, tol):
+def test_1x1_D1_Z2_spinlessf_conv(ctm_init, truncate_multiplets_mode, tol, additional_imports):
     if tol == 1e-5:
-        pytest.xfail(f"Expected failure when tol={tol}")
-    A0, _, cost_function= prepare_1x1()
+        pytest.xfail(f"Expected failure when tol='{tol}'")
+    config_kwargs, torch, gradcheck = additional_imports
+    A0, _, cost_function= prepare_1x1(additional_imports)
     slices= { k: (slice(6*i,6*(i+1)), slice(0,6)) for i,k in enumerate(A0.keys()) }
     test_elems= torch.cat( [A0[k]._data[slices[k][1]].clone() for i,k in enumerate(A0.keys())] )
     test_elems.requires_grad_()
@@ -384,25 +338,14 @@
         check_backward_ad=True, fast_mode=False, masked=None)
 
 
-@pytest.mark.skipif(cfg.backend.BACKEND_ID!="torch",\
-    reason="torch backend is required")
 @pytest.mark.parametrize("ctm_init", ['dl', 'eye'])
 @pytest.mark.parametrize("fix_signs", [False, True])
 @pytest.mark.parametrize("truncate_multiplets_mode", ["truncate", "expand"])
-def test_3x3_D1_Z2_spinlessf_ctmsteps1(ctm_init, fix_signs, truncate_multiplets_mode):
+def test_3x3_D1_Z2_spinlessf_ctmsteps1(ctm_init, fix_signs, truncate_multiplets_mode, additional_imports):
     if truncate_multiplets_mode == "expand":
         pytest.xfail(f"Expected failure when truncate_multiplets_mode='{truncate_multiplets_mode}'")
-    A0, _, cost_function= prepare_3x3()
-=======
-def test_3x3_D1_Z2_spinlessf_ctmsteps1(ctm_init, fix_signs, truncate_multiplets_mode, config_kwargs):
-    if config_kwargs["backend"] != "torch":
-        pytest.skip("torch backend is required")
-    else:
-        import torch
-        from torch.autograd import gradcheck
-        import yastn.backend.backend_torch as backend
-    A0, _, cost_function= prepare_3x3(config_kwargs)
->>>>>>> 5677f974
+    config_kwargs, torch, gradcheck= additional_imports
+    A0, _, cost_function= prepare_3x3(additional_imports)
     slices= { k: (slice(3*i,3*(i+1)), slice(0,3)) for i,k in enumerate(A0.keys()) }
     test_elems= torch.cat( [A0[k]._data[slices[k][1]].clone() for i,k in enumerate(A0.keys())] )
     test_elems.requires_grad_()
@@ -416,22 +359,12 @@
         check_backward_ad=True, fast_mode=False, masked=None)
 
 
-<<<<<<< HEAD
-@pytest.mark.skipif(cfg.backend.BACKEND_ID!="torch",\
-    reason="torch backend is required")
 @pytest.mark.skipif( "not config.getoption('long_tests')", reason="long duration tests are skipped" )
-=======
->>>>>>> 5677f974
-@pytest.mark.parametrize("ctm_init", ['dl', 'eye'])
-@pytest.mark.parametrize("truncate_multiplets_mode", ["truncate", "expand"])
-def test_3x3_D1_Z2_spinlessf_conv(ctm_init, truncate_multiplets_mode, config_kwargs):
-    if config_kwargs["backend"] != "torch":
-        pytest.skip("torch backend is required")
-    else:
-        import torch
-        from torch.autograd import gradcheck
-        import yastn.backend.backend_torch as backend
-    A0, _, cost_function= prepare_3x3(config_kwargs)
+@pytest.mark.parametrize("ctm_init", ['dl', 'eye'])
+@pytest.mark.parametrize("truncate_multiplets_mode", ["truncate", "expand"])
+def test_3x3_D1_Z2_spinlessf_conv(ctm_init, truncate_multiplets_mode, additional_imports):
+    config_kwargs, torch, gradcheck= additional_imports
+    A0, _, cost_function= prepare_3x3(additional_imports)
     slices= { k: (slice(2*i,2*(i+1)), slice(0,2)) for i,k in enumerate(A0.keys()) }
     test_elems= torch.cat( [A0[k]._data[slices[k][1]].clone() for i,k in enumerate(A0.keys())] )
     test_elems.requires_grad_()
@@ -446,28 +379,14 @@
         check_backward_ad=True, fast_mode=False, masked=None)
 
 
-<<<<<<< HEAD
-@pytest.mark.skipif(cfg.backend.BACKEND_ID!="torch",\
-    reason="torch backend is required")
 @pytest.mark.skipif( "not config.getoption('long_tests')", reason="long duration tests are skipped" )
 @pytest.mark.parametrize("ctm_init", ['dl', 'eye'])
 @pytest.mark.parametrize("truncate_multiplets_mode", ["truncate", "expand"])
-def test_3x3_D1_Z2_spinlessf_expected(ctm_init, truncate_multiplets_mode):
+def test_3x3_D1_Z2_spinlessf_expected(ctm_init, truncate_multiplets_mode, additional_imports):
     if truncate_multiplets_mode == "expand":
         pytest.xfail(f"Expected failure when truncate_multiplets_mode='{truncate_multiplets_mode}'")
-    A0, _, cost_function= prepare_3x3()
-=======
-@pytest.mark.parametrize("ctm_init", ['dl', 'eye'])
-@pytest.mark.parametrize("truncate_multiplets_mode", ["truncate", "expand"])
-def test_3x3_D1_Z2_spinlessf_expected(ctm_init, truncate_multiplets_mode, config_kwargs):
-    if config_kwargs["backend"] != "torch":
-        pytest.skip("torch backend is required")
-    else:
-        import torch
-        from torch.autograd import gradcheck
-        import yastn.backend.backend_torch as backend
-    A0, _, cost_function= prepare_3x3(config_kwargs)
->>>>>>> 5677f974
+    config_kwargs, torch, gradcheck = additional_imports
+    A0, _, cost_function= prepare_3x3(additional_imports)
     slices= { k: (slice(i*A0[k]._data.shape[0], (i+1)*A0[k]._data.shape[0]), slice(0,A0[k]._data.shape[0])) for i,k in enumerate(A0.keys()) }
     test_elems= torch.cat( [A0[k]._data[slices[k][1]].clone() for i,k in enumerate(A0.keys())] )
     test_elems.requires_grad_()
