# Copyright 2024 The YASTN Authors. All Rights Reserved.
#
# Licensed under the Apache License, Version 2.0 (the "License");
# you may not use this file except in compliance with the License.
# You may obtain a copy of the License at
#
#     https://www.apache.org/licenses/LICENSE-2.0
#
# Unless required by applicable law or agreed to in writing, software
# distributed under the License is distributed on an "AS IS" BASIS,
# WITHOUT WARRANTIES OR CONDITIONS OF ANY KIND, either express or implied.
# See the License for the specific language governing permissions and
# limitations under the License.
# ==============================================================================
""" Test PEPS measurments with MpsBoundary in a product state. """
import pytest
import yastn
import yastn.tn.fpeps as fpeps
from yastn.tn.fpeps.envs.rdm import measure_rdm_1site, measure_rdm_nn, measure_rdm_2x2
import yastn.tn.mps as mps
try:
    from .configs import config as cfg
    # cfg is used by pytest to inject different backends and divices
except ImportError:
    from configs import config as cfg

tol = 1e-12

@pytest.mark.parametrize("boundary", ["obc", "infinite"])
def test_ctmrg_measure_product(boundary):
    """ Initialize a product PEPS and perform a set of measurment. """

    ops = yastn.operators.Spin1(sym='Z3', backend=cfg.backend, default_device=cfg.default_device)

    # initialized PEPS in a product state
    g = fpeps.SquareLattice(dims=(4, 3), boundary=boundary)
    sites = g.sites()
    vals = [0, 1, -1, 1, 1, 0, 1, -1, -1, -1, 1, -1]
    vals = dict(zip(sites, vals))
    occs = {s: ops.vec_z(val=v) for s, v in vals.items()}
    psi = fpeps.product_peps(g, occs)

    env = fpeps.EnvCTM(psi, init='eye')
    #
    #  measure_1site
    #
    sz = ops.sz()
    I= ops.I()
    ez = env.measure_1site(sz)
    assert all(abs(v - ez[s]) < tol for s, v in vals.items())
<<<<<<< HEAD
    ez_rdm1x1= {s: measure_rdm_1site(s, psi, env, sz) for s in sites}
    assert all(abs(v - ez[s]) < tol for s, v in ez_rdm1x1.items())

=======
    #
    #  measure_nn
    #
>>>>>>> da187470
    ezz = env.measure_nn(sz, sz)
    for (s1, s2), v in ezz.items():
        s1, s2 = map(g.site2index, (s1, s2))
        assert abs(vals[s1] * vals[s2] - v) < tol
<<<<<<< HEAD
    for s0 in [(0,0), (1,0), (0,1), (1,1)]:
        for dirn in ['h', 'v']:
            val= measure_rdm_nn(s0,dirn,psi,env, (sz, sz))
            assert abs( val - ezz[(s0, psi.nn_site(s0, "r" if dirn=="h" else "b"))] )<tol

    s_list= [ [((0, 1), (1, 0)), ((0,0),(I, sz, sz, I))], 
        [((2, 1), (2, 2)), ((2,1),(sz,sz,I,I))], [((1, 1), (2, 1)), ((1,1),(sz,I,sz,I)) ],
    ]
    for s_elem in s_list:
        s1,s2= s_elem[0]
=======
    #
    #  measure_2x2
    #
    for s1, s2 in [((0, 1), (1, 0)), ((2, 1), (2, 2)), ((1, 1), (2, 1))]:
>>>>>>> da187470
        v = env.measure_2x2(sz, sz, sites=(s1, s2))
        assert abs(vals[s1] * vals[s2] - v) < tol
        s0, ops= s_elem[1]
        v_rdm = measure_rdm_2x2(s0,psi,env,ops)
        assert abs(v - v_rdm) < tol


    s1, s2, s3 = (1, 2), (2, 1), (2, 2)
    v = env.measure_2x2(sz, sz, sz, sites=(s1, s2, s3))
    assert abs(vals[s1] * vals[s2] * vals[s3] - v) < tol
    v_rdm= measure_rdm_2x2((1,1),psi,env,(I,sz,sz,sz))
    assert abs(v - v_rdm) < tol

    if boundary != 'obc':
        s1, s2, s3 = (3, 2), (4, 1), (4, 2)
        v = env.measure_2x2(sz, sz, sz, sites=(s1, s2, s3))
        s1, s2, s3 = map(g.site2index, (s1, s2, s3))
        assert abs(vals[s1] * vals[s2] * vals[s3] - v) < tol
    #
    #  measure_line
    #
    for s1, s2, s3 in [((1, 0), (1, 2), (1, 1)), ((0, 2), (2, 2), (3, 2))]:
        v = env.measure_line(sz, sz, sz, sites=(s1, s2, s3))
        assert abs(vals[s1] * vals[s2] * vals[s3] - v) < tol

    if boundary != 'obc':
        for s1, s2 in [((2, 0), (2, 5)), ((0, 1), (6, 1))]:
            v = env.measure_line(sz, sz, sites=(s1, s2))
            s1, s2 = map(g.site2index, (s1, s2))
            assert abs(vals[s1] * vals[s2] - v) < tol
    #
    #  sample
    #
    vecs = {v: ops.vec_z(val=v) for v in [-1, 0, 1]}
    projs = {k: yastn.ncon([vec, vec.conj()], [[-0], [-1]]) for k, vec in vecs.items()}
    out = env.sample(xrange=(1, 4), yrange=(1, 3), number=8, projectors=projs)
    assert all(all(x == vals[k] for x in v) for k, v in out.items())

    if boundary != 'obc':
        out = env.sample(xrange=(3, 7), yrange=(-1, 2), number=5, projectors=projs)
        assert all(all(x == vals[g.site2index(k)] for x in v) for k, v in out.items())
    #
    #  measure_2site
    #
    out = env.measure_2site(sz, sz, xrange=(1, 4), yrange=(0, 3))
    assert all(abs(vals[s0] * vals[s1] - v) < tol for (s0, s1), v in out.items())

    if boundary != 'obc':
        out = env.measure_2site(sz, sz, xrange=(3, 7), yrange=(-1, 2))
        assert all(abs(vals[g.site2index(s0)] * vals[g.site2index(s1)] - v) < tol for (s0, s1), v in out.items())

    with pytest.raises(yastn.YastnError):
        env.measure_2x2(sz, sz, sz, sites=((0, 0), (1, 1)))
        # Number of operators and sites should match.
    with pytest.raises(yastn.YastnError):
        env.measure_2x2(sz, sz, sites=((0, 0), (1, 2)))
        # Sites do not form a 2x2 window.
    with pytest.raises(yastn.YastnError):
        env.measure_2x2(sz, sz, sites=((0, 0), (0, 0)))
        # Sites should not repeat.
    with pytest.raises(yastn.YastnError):
        env.measure_line(sz, sz, sz, sites=((0, 0), (1, 0)))
        # Number of operators and sites should match.
    with pytest.raises(yastn.YastnError):
        env.measure_line(sz, sz, sites=((0, 0), (1, 2)))
        # Sites should form a horizontal or vertical line.
    with pytest.raises(yastn.YastnError):
        env.measure_line(sz, sz, sites=((0, 0), (0, 0)))
        # Sites should not repeat.


def test_ctmrg_measure_2x1():
    """ Initialize a product PEPS of 1x2 cells and perform a set of measurment. """

    for dims in [(1, 2), (2, 1)]:
        g = fpeps.SquareLattice(dims=dims, boundary='infinite')

        for sym in ['Z2', 'U1', 'U1xU1xZ2']:
            ops = yastn.operators.SpinfulFermions(sym=sym, backend=cfg.backend, default_device=cfg.default_device)
            v0110 = yastn.ncon([ops.vec_n((0, 1)), ops.vec_n((1, 0))], [[-0], [-1]])
            v1100 = yastn.ncon([ops.vec_n((1, 1)), ops.vec_n((0, 0))], [[-0], [-1]])
            v0011 = yastn.ncon([ops.vec_n((0, 0)), ops.vec_n((1, 1))], [[-0], [-1]])
            state = v1100 + v0110 + v0011

            r0, r1 = yastn.qr(state, sQ=-1, Qaxis=0)

            # auxilliary leg;
            # in general, left/top tensor r0 requires a swap_gate between physical and ancilla lags.
            r0 = r0.add_leg(axis=-1, s=-1).swap_gate(axes=(1, 2)).fuse_legs(axes=(0, (1, 2)))
            # right/bottom tensor r1 swap_gate is effectively trivial
            r1 = r1.add_leg(axis=-1, s=-1).swap_gate(axes=((0, 1), 2)).fuse_legs(axes=(0, (1, 2)))

            r0 = r0.add_leg(axis=0, s=-1)  # t
            r0 = r0.add_leg(axis=1, s=1)  # l
            r0 = r0.add_leg(axis=2, s=1)  if dims == (1, 2) else r0.add_leg(axis=3, s=-1)  # b or r

            r1 = r1.add_leg(axis=0, s=-1)  if dims == (1, 2) else r1.add_leg(axis=1, s=1)  # t or l
            r1 = r1.add_leg(axis=2, s=1)  # b
            r1 = r1.add_leg(axis=3, s=-1)  # r

            psi = fpeps.Peps(g, tensors=dict(zip(g.sites(), [r0, r1])))

            env = fpeps.EnvCTM(psi, init='eye')
            # no need to converge ctmrg_ in this example
            env.ctmrg_(opts_svd = {"D_total": 3}, max_sweeps=2)

            val = -1 / 3  #  result of <psi | cs_0+ cs_1 | psi>
            for s in ['u', 'd']:
                bond = [*g.sites()]
                assert abs(env.measure_nn(ops.cp(s), ops.c(s), bond=bond) - val) < tol
                assert abs(env.measure_nn(ops.c(s), ops.cp(s), bond=bond[::-1]) - (-val)) < tol
                assert abs(env.measure_nn(ops.c(s), ops.cp(s), bond=bond) - (-val.conjugate())) < tol
                assert abs(env.measure_nn(ops.cp(s), ops.c(s), bond=bond[::-1]) - (val.conjugate())) < tol
                dirn, l_ordered= g.nn_bond_type(bond)
                if l_ordered:
                    assert abs(measure_rdm_nn(bond[0],dirn,psi,env,(ops.cp(s), ops.c(s))) - val) < tol
                    assert abs(measure_rdm_nn(bond[0],dirn,psi,env,(ops.c(s), ops.cp(s))) - (-val.conjugate())) < tol


            # example that is testing auxlliary leg swap-gate in the initialization
            # it has non-trivial charge carried by auxlliary leg
            v0111 = yastn.ncon([ops.vec_n((0, 1)), ops.vec_n((1, 1))], [[-0], [-1]])
            v1101 = yastn.ncon([ops.vec_n((1, 1)), ops.vec_n((0, 1))], [[-0], [-1]])

            phase = (-1 - 1j) / 2 ** 0.5
            val = (1 + 1j) / 2 ** 1.5
            # for state = v1101 + phase * v0111
            # <state| cu_0+ cu |state > == val
            for state in [v1101 + phase * v0111, v1100 + phase * v0110]:
                for nU in [True, False]:  # testing non-zero charge in r0 and r1
                    # split 2-site state
                    r0, ss, r1 = yastn.svd(state, sU=-1, Uaxis=0, nU=nU)
                    r1 = ss @ r1

                    # adding legs to form PEPS tensors
                    # aux leg of left tensor. here with a swap gate between physical and ancilla legs
                    r0 = r0.add_leg(axis=-1, s=-1).swap_gate(axes=(1, 2)).fuse_legs(axes=(0, (1, 2)))
                    r0 = r0.add_leg(axis=0, s=-1)  # t
                    r0 = r0.add_leg(axis=1, s=1)  # l
                    r0 = r0.add_leg(axis=2, s=1) if dims == (1, 2) else r0.add_leg(axis=3, s=-1)  # b or r

                    # aux leg of right tensor. We put a swap gate, though it is trivial
                    r1 = r1.add_leg(axis=-1, s=-1).swap_gate(axes=((0, 1), 2)).fuse_legs(axes=(0, (1, 2)))
                    r1 = r1.add_leg(axis=0, s=-1) if dims == (1, 2) else r1.add_leg(axis=1, s=1)  # t or l
                    r1 = r1.add_leg(axis=2, s=1)  # b
                    r1 = r1.add_leg(axis=3, s=-1)  # r

                    psi = fpeps.Peps(g, tensors=dict(zip(g.sites(), [r0, r1])))

                    env = fpeps.EnvCTM(psi, init='eye')
                    # no need to converge ctmrg_ in this example, but we can do it anyway
                    # env.ctmrg_(opts_svd = {"D_total": 2}, max_sweeps=2)
                    bond = [*g.sites()]
                    assert abs(env.measure_nn(ops.cp('u'), ops.c('u'), bond=bond) - val) < tol
                    assert abs(env.measure_nn(ops.c('u'), ops.cp('u'), bond=bond[::-1]) - (-val)) < tol
                    assert abs(env.measure_nn(ops.c('u'), ops.cp('u'), bond=bond) - (-val.conjugate())) < tol
                    assert abs(env.measure_nn(ops.cp('u'), ops.c('u'), bond=bond[::-1]) - (val.conjugate())) < tol
                    dirn, l_ordered= g.nn_bond_type(bond)
                    if l_ordered:
                        assert abs(measure_rdm_nn(bond[0],dirn,psi,env,(ops.cp('u'), ops.c('u'))) - val) < tol
                        assert abs(measure_rdm_nn(bond[0],dirn,psi,env,(ops.c('u'), ops.cp('u'))) - (-val.conjugate())) < tol


if __name__ == '__main__':
    test_ctmrg_measure_product(boundary='obc')
    test_ctmrg_measure_product(boundary='infinite')
    test_ctmrg_measure_2x1()<|MERGE_RESOLUTION|>--- conflicted
+++ resolved
@@ -48,20 +48,13 @@
     I= ops.I()
     ez = env.measure_1site(sz)
     assert all(abs(v - ez[s]) < tol for s, v in vals.items())
-<<<<<<< HEAD
     ez_rdm1x1= {s: measure_rdm_1site(s, psi, env, sz) for s in sites}
     assert all(abs(v - ez[s]) < tol for s, v in ez_rdm1x1.items())
 
-=======
-    #
-    #  measure_nn
-    #
->>>>>>> da187470
     ezz = env.measure_nn(sz, sz)
     for (s1, s2), v in ezz.items():
         s1, s2 = map(g.site2index, (s1, s2))
         assert abs(vals[s1] * vals[s2] - v) < tol
-<<<<<<< HEAD
     for s0 in [(0,0), (1,0), (0,1), (1,1)]:
         for dirn in ['h', 'v']:
             val= measure_rdm_nn(s0,dirn,psi,env, (sz, sz))
@@ -72,16 +65,10 @@
     ]
     for s_elem in s_list:
         s1,s2= s_elem[0]
-=======
-    #
-    #  measure_2x2
-    #
-    for s1, s2 in [((0, 1), (1, 0)), ((2, 1), (2, 2)), ((1, 1), (2, 1))]:
->>>>>>> da187470
         v = env.measure_2x2(sz, sz, sites=(s1, s2))
         assert abs(vals[s1] * vals[s2] - v) < tol
-        s0, ops= s_elem[1]
-        v_rdm = measure_rdm_2x2(s0,psi,env,ops)
+        s0, op= s_elem[1]
+        v_rdm = measure_rdm_2x2(s0,psi,env,op)
         assert abs(v - v_rdm) < tol
 
 
@@ -119,6 +106,7 @@
     if boundary != 'obc':
         out = env.sample(xrange=(3, 7), yrange=(-1, 2), number=5, projectors=projs)
         assert all(all(x == vals[g.site2index(k)] for x in v) for k, v in out.items())
+    
     #
     #  measure_2site
     #
