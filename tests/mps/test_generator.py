import pytest
import numpy as np
import yast
import yast.tn.mps as mps
try:
    from .configs import config_dense as cfg
    # cfg is used by pytest to inject different backends and divices
except ImportError:
    from configs import config_dense as cfg

tol = 1e-12


####### MPO for XX model ##########
def mpo_XX_model_dense(config, N, t, mu):
    # Initialize MPO tensor by tensor. Example for NN-hopping model
    # TODO ref ?

    # Define basic rank-2 blocks (matrices) of on-site tensors
    #
    cp = np.array([[0, 0], [1, 0]])
    c = np.array([[0, 1], [0, 0]])
    nn = np.array([[0, 0], [0, 1]])
    ee = np.array([[1, 0], [0, 1]])
    oo = np.array([[0, 0], [0, 0]])

    # Build empty MPO for system of N sites
    # 
    H = mps.Mpo(N)

    # Depending on the site position, define elements of on-site tensor
    #
    for n in H.sweep(to='last'):  # empty tensors
        if n == H.first:
            tmp = np.block([[mu * nn, t * cp, t * c, ee]])
            tmp = tmp.reshape((1, 2, 4, 2))
            Ds = (1, 2, 2, 4)
        elif n == H.last:
            tmp = np.block([[ee], [c], [cp], [mu * nn]])
            tmp = tmp.reshape((4, 2, 1, 2))
            Ds = (4, 2, 2, 1)
        else:
            tmp = np.block([[ee, oo, oo, oo],
                            [c, oo, oo, oo],
                            [cp, oo, oo, oo],
                            [mu * nn, t * cp, t * c, ee]])
            tmp = tmp.reshape((4, 2, 4, 2))
            Ds = (4, 2, 2, 4)
        # tmp = np.transpose(tmp, (0, 1, 3, 2))
        #
        # We chose signature convention for indices of the MPO tensor as follows
        #         
        #          | 
        #          V(+1)
        #          | 
        # (+1) ->-|T|->-(-1)
        #          |
        #          V(-1)
        #          |
        #
        on_site_t = yast.Tensor(config=config, s=(1, 1, -1, -1))
        on_site_t.set_block(val=tmp, Ds=Ds)

        # Set n-th on-site tensor of MPO
        H[n]= on_site_t
    return H


def mpo_XX_model_Z2(config, N, t, mu):
    # Initialize MPO tensor by tensor. Example for NN-hopping model, 
    # using explicit Z2 symmetry of the model.
    # TODO ref ?

    # Build empty MPO for system of N sites
    #
    H = mps.Mpo(N)

    # Depending on the site position, define elements of on-site tensor
    #
    for n in H.sweep(to='last'):
        #
        # Define empty yast.Tensor as n-th on-site tensor
        # We chose signature convention for indices of the MPO tensor as follows
        #         
        #          | 
        #          V(+1)
        #          | 
        # (+1) ->-|T|->-(-1)
        #          |
        #          V(-1)
        #          |
        #
        H[n] = yast.Tensor(config=config, s=[1, 1, -1, -1], n=0)
        
        # set blocks, indexed by tuple of Z2 charges, of on-site tensor at n-th position
        #
        if n == H.first:
            H[n].set_block(ts=(0, 0, 0, 0), val=[0, 1], Ds=(1, 1, 2, 1))
            H[n].set_block(ts=(0, 1, 0, 1), val=[mu, 1], Ds=(1, 1, 2, 1))
            H[n].set_block(ts=(0, 0, 1, 1), val=[t, 0], Ds=(1, 1, 2, 1))
            H[n].set_block(ts=(0, 1, 1, 0), val=[0, t], Ds=(1, 1, 2, 1))
        elif n == H.last:
            H[n].set_block(ts=(0, 0, 0, 0), val=[1, 0], Ds=(2, 1, 1, 1))
            H[n].set_block(ts=(0, 1, 0, 1), val=[1, mu], Ds=(2, 1, 1, 1))
            H[n].set_block(ts=(1, 1, 0, 0), val=[1, 0], Ds=(2, 1, 1, 1))
            H[n].set_block(ts=(1, 0, 0, 1), val=[0, 1], Ds=(2, 1, 1, 1))
        else:
            H[n].set_block(ts=(0, 0, 0, 0), val=[[1, 0], [0, 1]], Ds=(2, 1, 2, 1))
            H[n].set_block(ts=(0, 1, 0, 1), val=[[1, 0], [mu, 1]], Ds=(2, 1, 2, 1))
            H[n].set_block(ts=(0, 0, 1, 1), val=[[0, 0], [t, 0]], Ds=(2, 1, 2, 1))
            H[n].set_block(ts=(0, 1, 1, 0), val=[[0, 0], [0, t]], Ds=(2, 1, 2, 1))
            H[n].set_block(ts=(1, 1, 0, 0), val=[[1, 0], [0, 0]], Ds=(2, 1, 2, 1))
            H[n].set_block(ts=(1, 0, 0, 1), val=[[0, 0], [1, 0]], Ds=(2, 1, 2, 1))
    return H


def mpo_XX_model_U1(config, N, t, mu):
    # Initialize MPO tensor by tensor. Example for NN-hopping model, 
    # using explicit U1 symmetry of the model.
    # TODO ref ?

    # Build empty MPO for system of N sites
    #
    H = mps.Mpo(N)

    # Depending on the site position, define elements of on-site tensor
    #
    for n in H.sweep(to='last'):
        #
        # Define empty yast.Tensor as n-th on-site tensor
        # We chose signature convention for indices of the MPO tensor as follows
        #         
        #          | 
        #          V(+1)
        #          | 
        # (+1) ->-|T|->-(-1)
        #          |
        #          V(-1)
        #          |
        #
        H.A[n] = yast.Tensor(config=config, s=[1, 1, -1, -1], n=0)

        # set blocks, indexed by tuple of U1 charges, of on-site tensor at n-th position
        #
        if n == H.first:
            H.A[n].set_block(ts=(0, 0, 0, 0), val=[0, 1], Ds=(1, 1, 2, 1))
            H.A[n].set_block(ts=(0, 1, 0, 1), val=[mu, 1], Ds=(1, 1, 2, 1))
            H.A[n].set_block(ts=(0, 0, -1, 1), val=[t], Ds=(1, 1, 1, 1))
            H.A[n].set_block(ts=(0, 1, 1, 0), val=[t], Ds=(1, 1, 1, 1))
        elif n == H.last:
            H.A[n].set_block(ts=(0, 0, 0, 0), val=[1, 0], Ds=(2, 1, 1, 1))
            H.A[n].set_block(ts=(0, 1, 0, 1), val=[1, mu], Ds=(2, 1, 1, 1))
            H.A[n].set_block(ts=(-1, 1, 0, 0), val=[1], Ds=(1, 1, 1, 1))
            H.A[n].set_block(ts=(1, 0, 0, 1), val=[1], Ds=(1, 1, 1, 1))
        else:
            H.A[n].set_block(ts=(0, 0, 0, 0), val=[[1, 0], [0, 1]], Ds=(2, 1, 2, 1))
            H.A[n].set_block(ts=(0, 1, 0, 1), val=[[1, 0], [mu, 1]], Ds=(2, 1, 2, 1))
            H.A[n].set_block(ts=(0, 0, -1, 1), val=[0, t], Ds=(2, 1, 1, 1))
            H.A[n].set_block(ts=(0, 1, 1, 0), val=[0, t], Ds=(2, 1, 1, 1))
            H.A[n].set_block(ts=(-1, 1, 0, 0), val=[1, 0], Ds=(1, 1, 2, 1))
            H.A[n].set_block(ts=(1, 0, 0, 1), val=[1, 0], Ds=(1, 1, 2, 1))
    return H



def mpo_XX_model(config, N, t, mu):
    if config.sym.SYM_ID == 'dense':
        return mpo_XX_model_dense(config, N, t, mu)
    elif config.sym.SYM_ID == 'Z2':
        return mpo_XX_model_Z2(config, N, t, mu)
    elif config.sym.SYM_ID == 'U(1)':
        return mpo_XX_model_U1(config, N, t, mu)

<<<<<<< HEAD
=======
def test_random_mps():
    N = 10
    D_total = 16
    bds = (1,) + (D_total,) * (N - 1) + (1,)

    for sym, nn in (('Z2', (0,)), ('Z2', (1,)), ('U1', (N // 2,))):
        ops = yast.operators.SpinlessFermions(sym=sym, backend=cfg.backend, default_device=cfg.default_device)
        generate = mps.Generator(N, ops)
        I = generate.I()
        assert pytest.approx(mps.measure_overlap(I, I).item(), rel=tol) == 2 ** N
        O = I @ I + (-1 * I)
        assert pytest.approx(mps.measure_overlap(O, O).item(), abs=tol) == 0
        psi = generate.random_mps(D_total=D_total, n = nn)
        assert psi[psi.last].get_legs(axis=2).t == (nn,)
        assert psi[psi.first].get_legs(axis=0).t == ((0,) * len(nn),)
        bds = psi.get_bond_dimensions()
        assert bds[0] == bds[-1] == 1
        assert all(bd > D_total/2 for bd in bds[2:-2])
>>>>>>> 42a068f9


def test_generator_mpo():
    # uniform chain with nearest neighbor hopping
    # notation:
    # * in the sum there are all elements which are connected by multiplication, so \sum_{.} -1 ... shuold be \sum_{.} (-1) ...
    # * 1j is an imaginary number
    # * multiple sums are supported so you can write \sum_{.} \sum_{.} ...
    # * multiplication of the sum is allowed but '*' or bracket is needed.
    #   ---> this is an artifact of allowing space=' ' to be equivalent to multiplication
    #   E.g.1, 2 \sum... can be written as 2 (\sum...) or 2 * \sum... or (2) * \sum...
    #   E.g.2, \sum... \sum.. write as \sum... * \sum... or (\sum...) (\sum...)
    #   E.g.4, -\sum... is supported and equivalent to (-1) * \sum...
    H_str = "\sum_{j,k \in rangeNN} t_{j,k} (cp_{j} c_{k}+cp_{k} c_{j}) + \sum_{i \in rangeN} mu cp_{i} c_{i}"
    for sym in ['Z2', 'U1']:
        ops = yast.operators.SpinlessFermions(sym=sym, backend=cfg.backend, default_device=cfg.default_device)
        for t in [0,0.2, -0.3]:
            for mu in [0.2, -0.3]:
                for N in [2,3]:
                    example_mapping = (\
                                        {i: i for i in range(N)},\
                                        {str(i): i for i in range(N)},\
                                        {(str(i), 'A'): i for i in range(N)},\
                    )
                    example_parameters = (\
                        {"t": t * np.ones((N,N)), "mu": mu, "rangeN": [i for i in range(N)], "rangeNN": zip([i for i in range(N-1)], [i for i in range(1,N)])},\
                        {"t": t * np.ones((N,N)), "mu": mu, "rangeN": [str(i) for i in range(N)], "rangeNN": zip([str(i) for i in range(N-1)], [str(i) for i in range(1,N)])},\
                        {"t": t * np.ones((N,N)), "mu": mu, "rangeN": [(str(i),'A') for i in range(N)], "rangeNN": zip([(str(i),'A') for i in range(N-1)], [(str(i),'A') for i in range(1,N)])},\
                    )
                    for (emap, eparam) in zip(example_mapping, example_parameters):
                        generate = mps.Generator(N, ops, map=emap)
                        generate.random_seed(seed=0)
                        
                        H_ref = mpo_XX_model(generate.config, N=N, t=t, mu=mu)
                        H = generate.mpo_from_latex(H_str, eparam)

                        psi = generate.random_mps(D_total=8, n=0) + generate.random_mps( D_total=8, n=1)
                        
                        x_ref = mps.measure_mpo(psi, H_ref, psi).item()
                        x = mps.measure_mpo(psi, H, psi).item()
                        assert abs(x_ref - x) < tol

                        psi.canonize_sweep(to='first')
                        psi.canonize_sweep(to='last')
                        x_ref = mps.measure_mpo(psi, H_ref, psi).item()
                        x = mps.measure_mpo(psi, H, psi).item()
                        assert abs(x_ref - x) < tol

def test_mpo_from_latex():
    
    # the model is random with handom hopping and on-site energies. sym is symmetry for tensors we will use
    sym, N = 'U1', 3
    
    # generate set of basic ops for the model we want to work with
    ops = yast.operators.SpinlessFermions(sym=sym, backend=cfg.backend, default_device=cfg.default_device)
    
    # generate data for random Hamiltonian
    amplitudes1 = np.random.rand(N, N)
    param1 = amplitudes1 - np.diag(np.diag(amplitudes1))
    param2 = np.diag(amplitudes1)
    
    # use this map which is used for naming the sites in MPO
    # maps between iteractors and MPO
    emap = {i: i for i in range(N)}
    
    # create a generator initialized for emap mapping
    generate = mps.Generator(N, ops, map=emap)
    generate.random_seed(seed=0)
    
    # define parameters for automatic generator and Hamiltonian in a latex-like form
    eparam ={"t": param1, "mu": param2, "rangeN": range(N)}
    h_input = "\sum_{j\in rangeN} \sum_{k\in rangeN} t_{j,k} (cp_{j} c_{k} + cp_{k} c_{j}) + \
            \sum_{j\in rangeN} mu_{j} cp_{j} c_{j}"
    
    # generate MPO from latex-like input
    h_str = generate.mpo_from_latex(h_input, eparam)

    # generate Hamiltonian manually
    man_input = []
    for j, val in enumerate(param2):
        man_input.append(mps.Hterm(val, (j, j,), (ops.cp(), ops.c(),)))
    
    for j, row in enumerate(param1):
        for k, val in enumerate(row):
            man_input.append(mps.Hterm(val, (j, k,), (ops.cp(), ops.c(),)))
            man_input.append(mps.Hterm(val, (k, j,), (ops.cp(), ops.c(),)))
    h_man = mps.generate_mpo(generate.I(), man_input)
    
    # test the result by comparing expectation value for a steady state.
    # use random seed to generate mps
    generate.random_seed(seed=0)

    # generate mps and compare overlaps
    psi = generate.random_mps(D_total=8, n=0) + generate.random_mps( D_total=8, n=1)
    x_man = mps.measure_mpo(psi, h_man, psi).item()
    x_str = mps.measure_mpo(psi, h_str, psi).item()
    
    assert abs(x_man - x_str) < tol


def test_mpo_from_templete():
    
    # the model is random with handom hopping and on-site energies. sym is symmetry for tensors we will use
    sym, N = 'U1', 3
    
    # generate set of basic ops for the model we want to work with
    ops = yast.operators.SpinlessFermions(sym=sym, backend=cfg.backend, default_device=cfg.default_device)
    
    # generate data for random Hamiltonian
    amplitudes1 = np.random.rand(N, N)
    amplitudes1 = 0.5 * (amplitudes1 + amplitudes1.transpose())
    
    # use this map which is used for naming the sites in MPO
    # maps between iteractors and MPO
    emap = {i: i for i in range(N)}
    
    # create a generator initialized for emap mapping
    generate = mps.Generator(N, ops, map=emap)
    generate.random_seed(seed=0)
    
    # define parameters for automatic generator and Hamiltonian in a latex-like form
    eparam ={"A": amplitudes1, "rangeN": range(N)}
    h_input = "\sum_{j\in rangeN} \sum_{k\in rangeN} A_{j,k} cp_{j} c_{k}"
    
    # generate MPO from latex-like input
    h_str = generate.mpo_from_latex(h_input, eparam)

    # generate Hamiltonian manually
    man_input = []
    for n0 in emap.keys():
        for n1 in emap.keys():
            man_input.append(\
                mps.single_term((('A',n0,n1), ('cp',n0), ('c',n1),)))
    h_man = generate.mpo_from_templete(man_input, eparam)
    
    # test the result by comparing expectation value for a steady state.
    # use random seed to generate mps
    generate.random_seed(seed=0)

    # generate mps and compare overlaps
    psi = generate.random_mps(D_total=8, n=0) + generate.random_mps( D_total=8, n=1)
    x_man = mps.measure_mpo(psi, h_man, psi).item()
    x_str = mps.measure_mpo(psi, h_str, psi).item()
    
    assert abs(x_man - x_str) < tol

def mps_basis_ex(config):
    plus = yast.Tensor(config=config, s=[1])
    plus.set_block(val=[0, 1],Ds=(2,))
    minus = yast.Tensor(config=config, s=[1])
    minus.set_block(val=[1, 0],Ds=(2,))
    return plus, minus

def mpo_basis_ex(config):
    cpc = yast.Tensor(config=config, s=[1, -1])
    cpc.set_block(val=[[0,0],[0,1]],Ds=(2,2,))
    ccp = yast.Tensor(config=config, s=[1, -1])
    ccp.set_block(val=[[1,0],[0,0]],Ds=(2,2,))
    I = yast.Tensor(config=config, s=[1, -1])
    I.set_block(val=[[1,0],[0,1]],Ds=(2,2,))
    return cpc, ccp, I

def test_generator_mps():
    N = 3
    
    cpc, ccp, I = mpo_basis_ex(cfg)
    
    ops = yast.operators.General({'cpc': lambda j: cpc, 'ccp': lambda j: ccp, 'I': lambda j: I})
        
    emap = {str(i): i for i in range(N)}
    
    generate = mps.Generator(N, ops, map=emap)
    generate.random_seed(seed=0)
    
    # generate from LaTeX-like instruction
    A = np.random.rand(2)
    psi_str = "A_{0} Plus_{0} Plus_{1} Plus_{2} + A_{1} Minus_{0} Minus_{1} Minus_{2}"
    plus, minus = mps_basis_ex(cfg)

<<<<<<< HEAD
    psi.canonize_(to='first')
    psi.canonize_(to='last')
    x_ref = mps.measure_mpo(psi, H_ref, psi).item()
    x = mps.measure_mpo(psi, H, psi).item()
    assert abs(x_ref - x) < tol

def mpo_Ising_model():
    op = yast.operators.SpinlessFermions(sym='U1', backend=cfg.backend, default_device=cfg.default_device)
    gn = mps.Generator(10, op)
    HT1 = mps.Hterm(1, (4,), (op.c(),))
    HT2 = mps.Hterm(1, (4,), (op.cp(),))
    H = mps.generate_mpo(gn.I(), [HT1, HT2])
    print(H.get_bond_dimensions())
    print(H.virtual_leg('first'))

    p1 = gn.random_mps(n=2, D_total=8)
    p2 = gn.random_mps(n=3, D_total=8)
    pp = p1 + p2
    qq = p1 + p2
    
    print(pp.get_bond_dimensions())
    qq.canonize_(to='first', normalize=False)
    qq.canonize_(to='last', normalize=False)
    print(qq.get_bond_dimensions())
   
    print(mps.measure_overlap(pp + -1 * qq, pp + -1 * qq))


if __name__ == "__main__":
    test_generator_mpo()
    mpo_Ising_model()
=======
    psi_ltx = generate.mps_from_latex(psi_str, \
        vectors = {'Plus': lambda j: plus, 'Minus': lambda j: minus}, \
        parameters = {'A': A})
    
    psi_tmpl = generate.mps_from_templete(
        [mps.single_term((('A','0'),('Plus','0'),('Plus','1'),('Plus','2'))), \
        mps.single_term((('A','1'),('Minus','0'),('Minus','1'),('Minus','2')))], \
        vectors = {'Plus': lambda j: plus, 'Minus': lambda j: minus}, \
        parameters = {'A': A})

    psi = generate.random_mps(D_total=8)
    assert mps.measure_overlap(psi_tmpl, psi) == mps.measure_overlap(psi_ltx, psi)

if __name__ == "__main__":
    test_random_mps()
    test_generator_mps()
    test_generator_mpo()
    test_mpo_from_latex()
    test_mpo_from_templete()
>>>>>>> 42a068f9
<|MERGE_RESOLUTION|>--- conflicted
+++ resolved
@@ -171,8 +171,6 @@
     elif config.sym.SYM_ID == 'U(1)':
         return mpo_XX_model_U1(config, N, t, mu)
 
-<<<<<<< HEAD
-=======
 def test_random_mps():
     N = 10
     D_total = 16
@@ -191,7 +189,6 @@
         bds = psi.get_bond_dimensions()
         assert bds[0] == bds[-1] == 1
         assert all(bd > D_total/2 for bd in bds[2:-2])
->>>>>>> 42a068f9
 
 
 def test_generator_mpo():
@@ -371,39 +368,6 @@
     psi_str = "A_{0} Plus_{0} Plus_{1} Plus_{2} + A_{1} Minus_{0} Minus_{1} Minus_{2}"
     plus, minus = mps_basis_ex(cfg)
 
-<<<<<<< HEAD
-    psi.canonize_(to='first')
-    psi.canonize_(to='last')
-    x_ref = mps.measure_mpo(psi, H_ref, psi).item()
-    x = mps.measure_mpo(psi, H, psi).item()
-    assert abs(x_ref - x) < tol
-
-def mpo_Ising_model():
-    op = yast.operators.SpinlessFermions(sym='U1', backend=cfg.backend, default_device=cfg.default_device)
-    gn = mps.Generator(10, op)
-    HT1 = mps.Hterm(1, (4,), (op.c(),))
-    HT2 = mps.Hterm(1, (4,), (op.cp(),))
-    H = mps.generate_mpo(gn.I(), [HT1, HT2])
-    print(H.get_bond_dimensions())
-    print(H.virtual_leg('first'))
-
-    p1 = gn.random_mps(n=2, D_total=8)
-    p2 = gn.random_mps(n=3, D_total=8)
-    pp = p1 + p2
-    qq = p1 + p2
-    
-    print(pp.get_bond_dimensions())
-    qq.canonize_(to='first', normalize=False)
-    qq.canonize_(to='last', normalize=False)
-    print(qq.get_bond_dimensions())
-   
-    print(mps.measure_overlap(pp + -1 * qq, pp + -1 * qq))
-
-
-if __name__ == "__main__":
-    test_generator_mpo()
-    mpo_Ising_model()
-=======
     psi_ltx = generate.mps_from_latex(psi_str, \
         vectors = {'Plus': lambda j: plus, 'Minus': lambda j: minus}, \
         parameters = {'A': A})
@@ -422,5 +386,4 @@
     test_generator_mps()
     test_generator_mpo()
     test_mpo_from_latex()
-    test_mpo_from_templete()
->>>>>>> 42a068f9
+    test_mpo_from_templete()