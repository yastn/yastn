""" truncation of mps """
import pytest
import yast
import yast.tn.mps as mps
try:
    from .configs import config_dense as cfg
    # cfg is used by pytest to inject different backends and divices
except ImportError:
    from configs import config_dense as cfg


<<<<<<< HEAD

def run_zipper(psi, H, Egs, sweeps=1):
=======
def run_zipper(psi, H, Egs):
>>>>>>> 32a60fc3
    Hpsi = mps.zipper(H, psi, opts={'D_total': 6})

    Eng_t = mps.measure_overlap(Hpsi, psi)
    assert Egs < Eng_t < Egs * 0.995

    Hnorm = mps.measure_overlap(Hpsi, Hpsi) ** 0.5

    for out in mps.variational_(Hpsi, H, psi, iterator_step=1, max_sweeps=1):
        Eng_new = mps.vdot(Hpsi, psi) * Hnorm
        assert Egs < Eng_new < Eng_t
        Eng_t = Eng_new

def run_truncation(psi, H, Egs, sweeps=2):
    psi2 = psi.copy()
    discarded = psi2.truncate_(to='last', opts={'D_total': 4})

    ov_t = mps.measure_overlap(psi, psi2).item()
    Eng_t = mps.measure_mpo(psi2, H, psi2).item()
    assert 1 > abs(ov_t) > 0.99
    assert Egs < Eng_t.real < Egs * 0.99

    out = mps.variational_(psi2, psi, max_sweeps=5)
    ov_v = mps.measure_overlap(psi, psi2).item()
    Eng_v = mps.measure_mpo(psi2, H, psi2).item()
    assert all(dp <= do for dp, do in zip(psi2.get_bond_dimensions(), (1, 2, 4, 4, 4, 4, 4, 2, 1)))
    assert 1 > abs(ov_v) > abs(ov_t)
    assert Egs < Eng_v.real < Eng_t.real
    assert pytest.approx(out.overlap.item(), rel=1e-12) == ov_v

def test_truncate_svd_dense():
    """
    Initialize random mps of dense tensors and runs a few sweeps of dmrg1 with Hamiltonian of XX model.
    """
    N = 8
    Eng_gs = -4.758770483143633
    D_total = 8

    operators = yast.operators.Spin12(sym='dense', backend=cfg.backend, default_device=cfg.default_device)
    generate = mps.Generator(N=N, operators=operators)
    generate.random_seed(seed=0)

    parameters = {"t": lambda j: 1.0, "mu": lambda j: 0, "range1": range(N), "range2": range(N-1)}
    H_str = "\sum_{j \in range2} t ( sp_{j} sm_{j+1} + sp_{j+1} sm_{j} ) + \sum_{j\in range1} mu sp_{j} sm_{j}"
    H = generate.mpo(H_str, parameters)
    psi = generate.random_mps(D_total=D_total)
    mps.dmrg_(psi, H, max_sweeps=10, Schmidt_tol=1e-8)
    run_truncation(psi, H, Eng_gs)


def test_truncate_svd_Z2():
    """
    Initialize random mps of dense tensors and checks canonization
    """
    N = 8
    D_total = 10
    Eng_parity = {0: -4.758770483143633, 1: -4.411474127809773}

    operators = yast.operators.Spin12(sym='Z2', backend=cfg.backend, default_device=cfg.default_device)
    generate = mps.Generator(N=N, operators=operators)
    generate.random_seed(seed=0)

    parameters = {"t": lambda j: 1.0, "mu": lambda j: 0, "range1": range(N), "range2": range(N-1)}
    H_str = "\sum_{j \in range2} t ( sp_{j} sm_{j+1} + sp_{j+1} sm_{j} ) + \sum_{j\in range1} mu sp_{j} sm_{j}"
    H = generate.mpo(H_str, parameters)

    for parity in (0, 1):
        psi = generate.random_mps(D_total=D_total, n=parity)
        mps.dmrg_(psi, H, max_sweeps=10, Schmidt_tol=1e-8)
        run_truncation(psi, H, Eng_parity[parity])
        run_zipper(psi, H, Eng_parity[parity])


if __name__ == "__main__":
    test_truncate_svd_dense()
    test_truncate_svd_Z2()<|MERGE_RESOLUTION|>--- conflicted
+++ resolved
@@ -9,12 +9,7 @@
     from configs import config_dense as cfg
 
 
-<<<<<<< HEAD
-
-def run_zipper(psi, H, Egs, sweeps=1):
-=======
 def run_zipper(psi, H, Egs):
->>>>>>> 32a60fc3
     Hpsi = mps.zipper(H, psi, opts={'D_total': 6})
 
     Eng_t = mps.measure_overlap(Hpsi, psi)
