--- conflicted
+++ resolved
@@ -1,9 +1,5 @@
-<<<<<<< HEAD
-""" yast.conj() """
+""" yast.conj()  yast.flip_signature() """
 import unittest
-=======
-""" yast.conj()  yast.flip_signature() """
->>>>>>> 364cec8d
 import numpy as np
 import yast
 try:
@@ -13,29 +9,6 @@
 
 tol = 1e-12  #pylint: disable=invalid-name
 
-class TestConj_Z2(unittest.TestCase):
-
-<<<<<<< HEAD
-    def test_conj_1(self):
-        a = yast.rand(config=config_Z2, s=(1, 1, 1, -1, -1, -1), n=1,
-                      t=[(0, 1), (0, 1), (0, 1), (0, 1), (0, 1), (0, 1)],
-                      D=[(1, 2), (2, 3), (3, 4), (4, 5), (5, 6), (6, 7)])
-        b = a.conj()
-        assert a.struct.n == b.struct.n
-        na = a.to_numpy()
-        nb = b.to_numpy()
-        assert np.linalg.norm(na - nb) < tol
-
-class TestConj_Z2xU1(unittest.TestCase):
-
-    def test_conj_Z2xU1(self):
-        #
-        # create random complex-valued symmetric tensor with symmetry Z2 x U(1)
-        #
-        a = yast.rand(config=config_Z2_U1, s=(1, -1), n=(1, 1),
-                      t=[[(0, 2), (1, 1), (0, 2)], [(0, 1), (0, 0), (1, 1)]],
-                      D=[[1, 2, 3], [4, 5, 6]], dtype="complex128")
-=======
 def conj_vs_numpy(a, expected_n):
     """ run conj() flip_signature() and a few tests. """
     b = a.conj()
@@ -95,14 +68,24 @@
     assert all(sa + sb == 0 for hfa, hfb in zip(a.hard_fusion, b.hard_fusion) for sa, sb in zip(hfa.s, hfb.s))
     assert all(sa + sc == 0 for hfa, hfc in zip(a.hard_fusion, c.hard_fusion) for sa, sc in zip(hfa.s, hfc.s))
     assert all(hfa.s == hfd.s for hfa, hfd in zip(a.hard_fusion, d.hard_fusion))
->>>>>>> 364cec8d
+
+
+class TestConj_Z2xU1(unittest.TestCase):
+
+    def test_conj_Z2xU1(self):
+        #
+        # create random complex-valued symmetric tensor with symmetry Z2 x U(1)
+        #
+        a = yast.rand(config=config_Z2xU1, s=(1, -1), n=(1, 2),
+                      t=[[(0, 2), (1, 1), (0, 2)], [(0, 1), (0, 0), (1, 1)]],
+                      D=[[1, 2, 3], [4, 5, 6]], dtype="complex128")
 
         #
         # conjugate tensor a: verify that signature and total charge
         # has been reversed.
         #
         b = a.conj()
-        assert b.get_tensor_charge() == (1, -1)
+        assert b.get_tensor_charge() == (1, -2)
         assert b.get_signature() == (-1, 1)
 
         #
@@ -140,12 +123,9 @@
         # opposite order). Hence, tensor b and tensor d should be numerically 
         # identical
         #
-        assert yast.norm_diff(b,d)<tol
+        assert yast.norm(b-d)<tol
 
 if __name__ == '__main__':
-<<<<<<< HEAD
-    unittest.main()
-=======
     test_conj_basic()
     test_conj_hard_fusion()
->>>>>>> 364cec8d
+    unittest.main()