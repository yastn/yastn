--- conflicted
+++ resolved
@@ -3,15 +3,9 @@
 import numpy as np
 import yast
 try:
-<<<<<<< HEAD
-    from .configs import config_Z2, config_Z2_U1, config_U1
-except ImportError:
-    from configs import config_Z2, config_Z2_U1, config_U1
-=======
     from .configs import config_Z2, config_Z2xU1
 except ImportError:
     from configs import config_Z2, config_Z2xU1
->>>>>>> 4854ea6a
 
 tol = 1e-12  #pylint: disable=invalid-name
 
@@ -27,28 +21,15 @@
         nb = b.to_numpy()
         assert np.linalg.norm(na - nb) < tol
 
-class TestConj_Z2U1(unittest.TestCase):
+class TestConj_Z2xU1(unittest.TestCase):
 
-<<<<<<< HEAD
-    def test_conj_Z2U1(self):
+    def test_conj_Z2xU1(self):
         #
         # create random complex-valued symmetric tensor with symmetry Z2 x U(1)
         #
         a = yast.rand(config=config_Z2_U1, s=(1, -1), n=(1, 1),
                       t=[[(0, 2), (1, 1), (0, 2)], [(0, 1), (0, 0), (1, 1)]],
                       D=[[1, 2, 3], [4, 5, 6]], dtype="complex128")
-=======
-def test_conj_2():
-    a = yast.rand(config=config_Z2xU1, s=(1, -1), n=(1, 1),
-                  t=[[(0, 0), (1, 1), (0, 2)], [(0, 1), (0, 0), (1, 1)]],
-                  D=[[1, 2, 3], [4, 5, 6]])
-    b = a.conj()
-    assert b.get_tensor_charge() == (1, -1)
-    assert b.get_signature() == (-1, 1)
-    c = yast.tensordot(a, b, axes=((0, 1), (0, 1)))
-    assert c.get_tensor_charge() == (0, 0)
-    assert c.get_signature() == ()
->>>>>>> 4854ea6a
 
         #
         # conjugate tensor a: verify that signature and total charge
