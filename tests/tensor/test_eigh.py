--- conflicted
+++ resolved
@@ -17,11 +17,7 @@
 import pytest
 import yastn
 
-<<<<<<< HEAD
-tol = 1.5e-10  #pylint: disable=invalid-name
-=======
 tol = 1e-9  #pylint: disable=invalid-name
->>>>>>> 4670be70
 
 
 def eigh_combine(a,which='SR'):
