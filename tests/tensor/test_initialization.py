--- conflicted
+++ resolved
@@ -194,10 +194,6 @@
     assert a1.is_consistent()
 
     # diagonal tensor
-<<<<<<< HEAD
-
-=======
->>>>>>> e719fe88
     a1 = yast.eye(config=config_Z2xU1,
                   t=[[(0, 1), (1, 2)], [(0, 1), (1, 1)]],
                   D=[[2, 5], [2, 7]])
