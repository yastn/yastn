""" Mps structure and its basic manipulations. """
from numpy import array, nonzero
from yast.tensor import block, entropy, Schmidt_values
from yast.tensor import save_to_hdf5 as Tensor_to_hdf5
from yast.tensor import save_to_dict as Tensor_to_dict
from yast import load_from_dict as Tensor_from_dict
from yast import load_from_hdf5 as Tensor_from_hdf5


class YampsError(Exception):
    pass


def apxb(a, b, common_legs, x=1):
    r"""
    Adds two Mps-s with multiplicative prefactor x, and creates a new object as an output.
    In short: c = a + x * b


    Parameters
    ----------
        a, b : Mps
            matrix products to be added

        common_legs : tuple
            which legs of individual tensors in Mps objects are common and are expanded by an addition. The addition is done on remaining legs

        x : float/complex
            multiplicative prefactor for tensor b

    Returns
    -------
        c : Mps
            new Mps, sum of a and b which is independent of them
    """
    if a.N is not b.N:
        YampsError('Mps-s must have equal number of Tensor-s.')

    c = a.copy()
    for n in range(c.N):
        if n == 0:
            if x != 1:
                d = {(0,): x*a.A[n], (1,): x*b.A[n]}
            else:
                d = {(0,): a.A[n], (1,): b.A[n]}
            common_lgs = (0,)+common_legs
        elif n == a.N-1:
            d = {(0,): a.A[n], (1,): b.A[n]}
            common_lgs = common_legs+(common_legs[-1]+1,)
        else:
            d = {(0, 0): a.A[n], (1, 1): b.A[n]}
            common_lgs = common_legs
        c.A[n] = block(d, common_lgs)
    return c


def add(tens, amp, common_legs):
    r"""
    Adds any number of Mps-s stored in tens with multiplicative prefactors specified in amp. It creates a new Mps as an output.
    In short: c = \sum_j amp[j] * tens[j]
    Number of Mps-s should be the same as the number of prefactors.


    Parameters
    ----------
        tens : list of Mps-s
            Each element of the list should contain a single Mps.

        tens : list of float/complex-s
            Each element of the list should contain a single number.

        common_legs : tuple
            which legs of individual tensors in Mps objects are common and are expanded by an addition. The addition is done on remaining legs

    Returns
    -------
        c : Mps
            new Mps, sum of all Mps-s in tens. It is independent of them
    """
    if len(tens) is not len(amp):
        raise YampsError('Number of Mps-s must be equal to number of coefficients in amp.')

    elif sum([tens[j].N-tens[0].N for j in range(len(tens))]) != 0:
        raise YampsError('Mps-s must have equal lengths.')

    c = tens[0].copy()
    N = c.N
    for n in range(N):
        d = {}
        if n == 0:
            for j in range(len(tens)):
                d[(j,)] = amp[j]*tens[j].A[n] if amp[j] != 1. else tens[j].A[n]
            common_lgs = (0,) + common_legs
        elif n == N-1:
            for j in range(len(tens)):
                d[(j,)] = tens[j].A[n]
            common_lgs = common_legs+(common_legs[-1]+1,)
        else:
            for j in range(len(tens)):
                d[(j, j)] = tens[j].A[n]
            common_lgs = common_legs
        c.A[n] = block(d, common_lgs)
    return c


def x_a_times_b(a, b, axes, axes_fin, conj=(0, 0), x=1, mode='hard'):
    r"""
    Multiplies two Mps-s with additional prefector which is an number. In short: c = x * a * b


    Parameters
    ----------
        a, b : Mps
            matrix products to be added

        axes: tuple
            an argument for tensordot, legs of both tensors (for each it is specified by int or tuple of ints)
            e.g. axes=(0, 3) to contract 0th leg of `a` with 3rd leg of `b`
            axes=((0, 3), (1, 2)) to contract legs 0 and 3 of `a` with 1 and 2 of `b`, respectively.

        axes_fin: tuple
            an argument for fuse_legs, happening after performing tensordot along Mps-s,        
            legs of both tensors (for each it is specified by int or tuple of ints)
            e.g. (0, (1,2,), 3) means fusing leg 1 and 2 into one leg
            The fusion in performed inplace=True

        conj: tuple
            an argument for tensordot, shows which Mps to conjugate: (0, 0), (0, 1), (1, 0), or (1, 1).
            Default is (0, 0), i.e. neither is conjugated

        x : float/complex
            multiplicative prefactor

        mode : str
            an argument for fuse_legs, mode for the fusion of legs

    Returns
    -------
        c : Mps
            new Mps, product of Mps-s a and b, is independent of them
    """
    if a.N is not b.N:
        YampsError('Mps-s must have equal number of Tensor-s.')
    c = a.copy()
    for n in range(c.N):
        if n == 0:
            c.A[n] = x*a.A[n].tensordot(b.A[n], axes, conj).fuse_legs(axes_fin, True, mode)
        else:
            c.A[n] = a.A[n].tensordot(b.A[n], axes, conj).fuse_legs(axes_fin, True, mode)
    return c


def load_from_dict(config, nr_phys, in_dict):
    r"""
    Reads Tensor-s of Mps from a dictionary into an Mps object

    Returns
    -------
    out_Mps : Mps
    """
    N = len(in_dict)
    out_Mps = Mps(N, nr_phys=nr_phys)
    for n in range(out_Mps.N):
        out_Mps.A[n] = Tensor_from_dict(config=config, d=in_dict[n])
    return out_Mps


def load_from_hdf5(config, nr_phys, file, in_file_path):
    r"""
    Reads Tensor-s of Mps from a HDF5 file into an Mps object

    Parameters
    -----------
    config: config
        Configuration of Tensors' symmetries

    nr_phys: int
        number of physical legs

    file: File
        A 'pointer' to a file opened by a user

    in_file_path: File
        Name of a group in the file, where the Mps saved

    Returns
    -------
    out_Mps : Mps
    """
    N = len(file[in_file_path].keys())
    out_Mps = Mps(N, nr_phys=nr_phys)
    for n in range(out_Mps.N):
        out_Mps.A[n] = Tensor_from_hdf5(config, file, in_file_path+str(n))
    return out_Mps


def generate_Mij(amp, connect, N, nr_phys):
    x_from = connect['from']
    x_to = connect['to']
    x_conn = connect['conn']
    x_else = connect['else']
    jL, T_from = x_from
    jR, T_to = x_to
    T_conn = x_conn
    T_else = x_else

    M = Mps(N, nr_phys=nr_phys)
    for n in range(M.N):
        if jL == jR:
            M.A[n] = amp*T_from.copy() if n == jL else T_else.copy()
        else:
            if n == jL:
                M.A[n] = amp*T_from.copy()
            elif n == jR:
                M.A[n] = T_to.copy()
            elif n > jL and n < jR:
                M.A[n] = T_conn.copy()
            else:
                M.A[n] = T_else.copy()
        if n == 0:
            tt = (0,) * len(M.A[n].n)
        M.A[n] = M.A[n].add_leg(axis=0, t=tt, s=1)
        M.A[n] = M.A[n].add_leg(axis=-1, s=-1)
        tD = M.A[n].get_leg_structure(axis=-1)
        tt = next(iter(tD))
    return M


def automatic_Mps(amplitude, from_it, to_it, permute_amp, Tensor_from, Tensor_to, Tensor_conn, Tensor_other, N, nr_phys, common_legs, opts={'tol': 1e-14}):
    r"""
    Generate Mps representuing sum of two-point operators M=\sum_i,j Mij Op_i Op_j with possibility to include jordan-Wigner chain for these.

    Parameters
    ----------
    amplitude : iterable list of numbers
        Mij, amplitudes for an operator
    from_it : int iterable list
        first index of Mij
    to_it : int iterable list
        second index of Mij
    permute_amp : iterable list of numbers
        accounds for commuation/anticommutation rule while Op_j, Opj have to be permuted.
    Tensor_from: list of Tensor-s
        list of Op_i for Mij-th element
    Tensor_to: list of Tensor-s
        list of Op_j for Mij-th element
    Tensor_conn: list of Tensor-s
        list of operators to put in cetween Op_i and Opj for Mij-th element
    Tensor_other: list of Tensor-s
        list of operators outside i-j for Mij-th element
    N : int
        number of sites of Mps
    nr_phys : int
        number of physical legs: _1_ for mps; _2_ for mpo;
    common_legs : tuple of int
        common legs for Tensors
    opts : dict
        Options passed for svd -- including information how to truncate.
    """
    new_common_legs = tuple([n+1 for n in common_legs])
    given = nonzero(array(amplitude))[0]
    bunch_tens, bunch_amp = [None]*len(given), [None]*len(given)
    for ik in range(len(given)):
        it = given[ik]
        if from_it[it] > to_it[it]:
            conn, other = Tensor_conn[it], Tensor_other[it]
            if nr_phys > 1:
                left, right = Tensor_to[it].tensordot(conn, axes=common_legs[::-1]), Tensor_from[it]
            else:
                left, right = Tensor_to[it], Tensor_from[it]
            il, ir = to_it[it], from_it[it]
            amp = amplitude[it]*permute_amp[it]
        else:
            conn, other = Tensor_conn[it], Tensor_other[it]
            left, right = Tensor_from[it], Tensor_to[it]
            il, ir = from_it[it], to_it[it]
            amp = amplitude[it]

            if il == ir and right:
                left, right = left.tensordot(right, axes=common_legs[::-1]), None

        connect = {'from': (il, left),
                'to': (ir, right),
                'conn': conn,
                'else': other}

        bunch_tens[ik] = generate_Mij(1., connect, N, nr_phys)
        bunch_amp[ik] = amp

    M = add(bunch_tens, bunch_amp, new_common_legs)
    M.canonize_sweep(to='last', normalize=False)
    M.truncate_sweep(to='first', opts=opts, normalize=False)
    return M


<<<<<<< HEAD
def apxb(a, b, common_legs, x=1):
    """
    if inplace=false a+a*b will be a new Mps otherwise I will replace mb and delete b
    """
    if a.N is not b.N:
        YampsError('Mps-s must have equal number of Tensor-s.')

    c = a.copy()
    for n in range(c.N):
        if n == 0:
            if x != 1:
                d = {(0,): x*a.A[n], (1,): x*b.A[n]}
            else:
                d = {(0,): a.A[n], (1,): b.A[n]}
            common_lgs = (0,)+common_legs
        elif n == a.N-1:
            d = {(0,): a.A[n], (1,): b.A[n]}
            common_lgs = common_legs+(common_legs[-1]+1,)
        else:
            d = {(0, 0): a.A[n], (1, 1): b.A[n]}
            common_lgs = common_legs
        c.A[n] = block(d, common_lgs)
    return c


def x_a_times_b(a, b, axes, axes_fin, conj=(0, 0), x=1, mode='hard'):
    # make multiplication x*a*b, with conj if necessary
    if a.N is not b.N:
        YampsError('Mps-s must have equal number of Tensor-s.')
    c = a.copy()
    for n in range(c.N):
        if n == 0:
            c.A[n] = x*a.A[n].tensordot(b.A[n], axes, conj).fuse_legs(axes_fin, mode)
        else:
            c.A[n] = a.A[n].tensordot(b.A[n], axes, conj).fuse_legs(axes_fin, mode)
    return c


=======
>>>>>>> ca14e366
###################################
#     basic operations on MPS     #
###################################


class Mps:
    """
    The basic structure of mps (for nr_phys=1) and mpo (for nr_phys=2) and some basic operations on a single mps.
    Order of legs for a single mps tensor is (left virtual, 1st physical, 2nd physical, right virtual).
    Mps tensors are index with :math:`0, 1, 2, 3, \\ldots, N-1` (with :math:`0` corresponding to the first site).
    A central block (associated with a bond) is indexed using ordered tuple (n, n+1).
    Maximally one central block is allowed.
    """

    def __init__(self, N, nr_phys=1):
        r"""
        Initialize basic structure for matrix product state/operator/purification.

        Parameters
        ----------
        N : int
            number of sites of mps, or directly an instance of geometry class
        nr_phys : int
            number of physical legs: _1_ for mps; _2_ for mpo;
        """
        if not isinstance(N, int) or N <= 0:
            raise YampsError("Number of Mps sites N should be a positive integer.")
        if nr_phys not in (1, 2):
            raise YampsError("Number of physical legs of Mps, nr_phys, should be equal to 1 or 2.")
        self.N = N
        self.nr_phys = nr_phys
        self.A = {}  # dict of mps tensors; indexed by integers
        self.pC = None  # index of the central site, None if it does not exist
        self.left = (0,)  # convention which leg is left virtual(connected to site with smaller index)
        self.right = (nr_phys + 1,)  # convention which leg is a right virtual leg (connected to site with larger index)
        self.phys = (1,) if nr_phys == 1 else (1, 2)  # convention which legs are physical
        self.first = 0
        self.last = self.N - 1

    def sweep(self, to='last', df=0, dl=0):
        r"""
        Generator of indices of all sites going from the first site to the last site, or vice-versa.

        Parameters
        ----------
        to : str
            'first' or 'last'.
        df, dl : int
            shift iterator by df >= 0 and dl >= 0 from the first and the last site, respectively.
        """
        if to == 'last':
            return range(df, self.N - dl)
        if to == 'first':
            return range(self.N - 1 - dl, df - 1, -1)
        raise YampsError('Argument "to" should be in ("first", "last")')

    def clone(self):
        r"""
        Makes a copy of mps. Copy all mps tensors, tracking gradients.

        Use when retaining "old" mps is neccesary -- other operations on mps are often done in-place.

        Returns
        -------
        Cloned mps : Mps
        """
        phi = Mps(N=self.N, nr_phys=self.nr_phys)
        phi.A = {ind: ten.clone() for ind, ten in self.A.items()}
        phi.pC = self.pC
        return phi

    def copy(self):
        r"""
        Makes a copy of mps. Copy all mps tensors.

        Warning, this might break autograd if you are using it.
        Use when retaining "old" mps is neccesary -- other operations on mps are often done in-place.

        Returns
        -------
        Copied mps : Mps
        """
        phi = Mps(N=self.N, nr_phys=self.nr_phys)
        phi.A = {ind: ten.copy() for ind, ten in self.A.items()}
        phi.pC = self.pC
        return phi

    def orthogonalize_site(self, n, to='last', normalize=True):
        r"""
        Orthogonalize n-th site to the first site.

        Parameters
        ----------
            n : int
                index of site to be ortogonalized

            to : str
                'last' or 'first'.

            normalize : bool
                If true, central sites is normalized to 1 according to standard 2-norm.
        """
        if self.pC is not None:
            raise YampsError('Only one central block is possible. Attach the existing central block first.')

        if to == 'first':
            self.pC = (n - 1, n)
            self.A[n], R = self.A[n].qr(axes=(self.phys + self.right, self.left), sQ=1, Qaxis=0, Raxis=-1)
            self.A[self.pC] = R / R.norm() if normalize else R
        elif to == 'last':
            self.pC = (n, n + 1)
            self.A[n], R = self.A[n].qr(axes=(self.left + self.phys, self.right), sQ=-1)
            self.A[self.pC] = R / R.norm() if normalize else R
        else:
            raise YampsError('Argument "to" should be in ("first", "last")')

    def diagonalize_central(self, opts=None, normalize=True):
        r"""
        Perform svd of the central site C = U S V -- truncating according to opts which is pased into svd.

        Attach U and V respective to the left and right sites.

        Parameters
        ----------
        opts : dict
            Options passed for svd -- including information how to truncate.

        normalize : bool
            If true, S is normalized to 1 according to the standard 2-norm.

        Return
        ------
        discarded : float
            norm of discarded singular values normalized by the remining ones
        """
        if self.pC is not None:
            normC = self.A[self.pC].norm()
            if opts is None:
                opts = {'tol': 1e-12}
            U, S, V = self.A[self.pC].svd_with_truncation(axes=(0, 1), sU=-1, **opts)

            normS = S.norm()
            self.A[self.pC] = S / normS if normalize else S
            n1, n2 = self.pC

            if n1 >= 0:
                self.A[n1] = self.A[n1].tensordot(U, axes=(self.right, 0))
            else:
                self.A[self.pC] = U.tensordot(self.A[self.pC], axes=(1, 0))

            if n2 <= self.N - 1:
                self.A[n2] = V.tensordot(self.A[n2], axes=(1, self.left))
            else:
                self.A[self.pC] = self.A[self.pC].tensordot(V, axes=(1, 0))

            return (normC -  normS) / normS
        return 0.

    def remove_central(self):
        r"""
        Removes (ignores) the central site. Do nothing if is does not exist.
        """
        if self.pC is not None:
            del self.A[self.pC]
            self.pC = None

    def absorb_central(self, to='last'):
        r"""
        Absorb central site towards the first or the last site.

        If the central site is outside of the chain, it is goes in the one direction possible.
        Do nothing if central does not exist.

        Parameters
        ----------
        to : str
            'last' or 'first'.
        """
        if self.pC is not None:
            C = self.A.pop(self.pC)
            n1, n2 = self.pC
            self.pC = None

            if (to == 'first' and n1 >= 0) or n2 >= self.N:
                self.A[n1] = self.A[n1].tensordot(C, axes=(self.right, 0))
            else:  # (to == 'last' and n2 < self.N) or n1 < 0
                self.A[n2] = C.tensordot(self.A[n2], axes=(1, self.left))

    def canonize_sweep(self, to='last', normalize=True):
        r"""
        Sweep though the mps and cannonize it toward the first of last site.

        At the end, attach the trivial central block to the end of the chain, so that there is no central block left.

        Parameters
        ----------
        to : str
            'last' or 'first'.

        normalize : bool
            If true, S is normalized to 1 according to the standard 2-norm.
        """
        self.absorb_central(to=to)
        for n in self.sweep(to=to):
            self.orthogonalize_site(n=n, to=to, normalize=normalize)
            self.absorb_central(to=to)
        return self

    def truncate_sweep(self, to='last', normalize=True, opts=None):
        r"""
        Sweep though the mps, cannonize it toward the first or last site truncating via svd.

        Truncation makes sense if mps is in the cannonical form in the oposite direction to that of the current sweep.

        Parameters
        ----------
        to : str
            'last' or 'first'.

        normalize : bool
            If true, S is normalized to 1 according to the standard 2-norm.

        opts : dict
            Options passed for svd; includes information how to truncate.

        Return
        ------
        discarded : float
            maximal norm of discarded singular values normalized by the remining ones
        """
        discarded_max = 0.
        if opts is None:
            opts = {'tol': 1e-12}
        for n in self.sweep(to=to):
            self.orthogonalize_site(n=n, to=to, normalize=normalize)
            discarded = self.diagonalize_central(opts=opts, normalize=normalize)
            discarded_max = max(discarded_max, discarded)
            self.absorb_central(to=to)
        return discarded_max

    def merge_two_sites(self, bd):
        r"""
        Merge two neighbouring mps sites and return the resulting tensor. 

        Fuse physical indices.

        Parameters
        ----------
        bd : tuple
            (n, n + 1), index of two sites to merge.

        Returns
        ----------
        out : Tensor
            tensor formed from A[n] and A[n + 1]
        """
        nl, nr = bd
        AA = self.A[nl].tensordot(self.A[nr], axes=(self.right, self.left))
        axes = (0, (1, 2), 3) if self.nr_phys == 1 else (0, (1, 3), (2, 4), 5)
        return AA.fuse_legs(axes=axes)

    def unmerge_two_sites(self, AA, bd, opts_svd):
        r"""
        Unmerge tensor into two neighbouring mps sites and a central block using svd to trunctate the bond dimension.

        Provided tensor should be fused consistently with `merge_two_sites`.

        Parameters
        ----------
        AA : Tensor
            Tensor to be unmerged. It gets unfused in place during the operation.

        bd : tuple
            (n, n + 1), index of two sites to merge.

        Returns
        ----------
        out : Tensor
            tensor formed from A[n] and A[n + 1]
        """
        nl, nr = bd
        axes = (1,) if self.nr_phys == 1 else (1, 2)
        AA = AA.unfuse_legs(axes=axes)
        axes = ((0, 1), (2, 3)) if self.nr_phys == 1 else ((0, 1, 3), (2, 4, 5))
        self.pC = bd
        self.A[nl], self.A[bd], self.A[nr] = AA.svd_with_truncation(axes=axes, sU=-1, **opts_svd)

    def get_bond_dimensions(self):
        r"""
        Returns bond dimensions of mps.

        Returns
        -------
        Ds : list
            list of bond dimensions on virtual legs from first to last,
            including "trivial" leftmost and rightmost virtual indices.
        """
        Ds = [self.A[n].get_shape(self.left[0]) for n in self.sweep(to='last')]
        Ds.append(self.A[self.last].get_shape(self.right[0]))
        return Ds

    def get_bond_charges_dimensions(self):
        r"""
        Returns charges and dimensions of all virtual mps bonds.

        Returns
        -------
        tDs : list
            list of charges and corresponding dimensions on virtual mps bonds from first to last,
            including "trivial" leftmost and rightmost virtual indices.
        """
        tDs = [self.A[n].get_leg_structure(self.left[0]) for n in self.sweep(to='last')]
        tDs.append(self.A[self.last].get_leg_structure(self.right[0]))
        return tDs

    def get_entropy(self, alpha=1):
        r"""
        Entropy for a bipartition on each bond

        Returns
        -------
        Entropy : list
            list of bond entropies on virtual legs.
        """
        Entropy = [0]*self.N
        self.canonize_sweep(to='last', normalize=False)
        self.absorb_central(to='first')
        for n in self.sweep(to='first'):
            self.orthogonalize_site(n=n, to='first')
            Entropy[n] = entropy(self.A[self.pC], alpha=alpha)[0]
            self.absorb_central(to='first')
        return Entropy

    def get_Schmidt_values(self):
        r"""
        Schmidt values for a bipartition on each bond

        Returns
        -------
        SV : dictionary
            each element of dictionary is a Schmidt values for a bipartition on this bond
        """
        SV = {}
        self.canonize_sweep(to='last', normalize=False)
        self.absorb_central(to='first')
        for n in self.sweep(to='first'):
            self.orthogonalize_site(n=n, to='first')
            SV[n] = Schmidt_values(self.A[self.pC])
            self.absorb_central(to='first')
        return SV

    def save_to_dict(self):
        r"""
        Writes Tensor-s of Mps into a dictionary

        Returns
        -------
        out_dict : dictionary of dictionaries
            each element represents a tensor in the chain from first to last.
        """
        out_dict = {}
        for n in self.sweep(to='last'):
            out_dict[n] = Tensor_to_dict(self.A[n])
        return out_dict

    def save_to_hdf5(self, file, in_file_path):
        r"""
        Writes Tensor-s of Mps into a HDF5 file

        Parameters
        -----------
        file: File
            A 'pointer' to a file opened by a user

        in_file_path: File
            Name of a group in the file, where the Mps will be saved
        """
        for n in self.sweep(to='last'):
            Tensor_to_hdf5(self.A[n], file, in_file_path+str(n))<|MERGE_RESOLUTION|>--- conflicted
+++ resolved
@@ -293,7 +293,6 @@
     return M
 
 
-<<<<<<< HEAD
 def apxb(a, b, common_legs, x=1):
     """
     if inplace=false a+a*b will be a new Mps otherwise I will replace mb and delete b
@@ -332,8 +331,6 @@
     return c
 
 
-=======
->>>>>>> ca14e366
 ###################################
 #     basic operations on MPS     #
 ###################################
