--- conflicted
+++ resolved
@@ -143,25 +143,16 @@
             numpy_v: '1.21.6'
             scipy_v: '1.11.4'
             torch_v: 'none'
-            primme_v: '3.2.3'
           - backend: torch
             python_v: '3.10'
             numpy_v: '1.26.4'
             scipy_v: '1.13.1'
             torch_v: '2.4'
-            primme_v: '3.2.3'
           - backend: torch
             python_v: '3.12'
-<<<<<<< HEAD
-            numpy_v: '2.0.1'
-            scipy_v: '1.14.1'
-            torch_v: '2.5.1'
-            primme_v: '3.2.3'
-=======
             numpy_v: '2.2'
             scipy_v: '1.15'
             torch_v: '2.7'
->>>>>>> 4670be70
       fail-fast: false
 
     # Steps represent a sequence of tasks that will be executed as part of the job
@@ -190,12 +181,7 @@
         run: |
           pip install numpy==${{ matrix.numpy_v }};
           pip install scipy==${{ matrix.scipy_v }};
-<<<<<<< HEAD
-          pip install primme==${{ matrix.primme_v }};
-          pip install .[io,test]
-=======
           pip install .[test]
->>>>>>> 4670be70
 
       - name: setup pytorch
         if: matrix.backend == 'torch'
@@ -222,7 +208,6 @@
             numpy_v: '1.26'
             scipy_v: '1.14'
             torch_v: '2.4'
-            primme_v: '3.2.3'
       fail-fast: true
 
     steps:
@@ -244,12 +229,7 @@
           pip install numpy==${{ matrix.numpy_v }};
           pip install scipy==${{ matrix.scipy_v }};
           pip install torch==${{ matrix.torch_v }} --index-url https://download.pytorch.org/whl/cpu;
-<<<<<<< HEAD
-          pip install primme==${{ matrix.primme_v }};
-          pip install .[io,test]
-=======
           pip install .[test]
->>>>>>> 4670be70
 
       - name: Run tests and collect coverage
         run: |
