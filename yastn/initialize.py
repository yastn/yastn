--- conflicted
+++ resolved
@@ -350,19 +350,11 @@
     if d is not None:
         c_isdiag = bool(d['isdiag'])
         c_Dp = [x[0] for x in d['D']] if c_isdiag else np.prod(d['D'], axis=1, dtype=np.int64).tolist()
-<<<<<<< HEAD
-        slices = tuple(_slc(((stop - dp, stop),), ds, dp) for stop, dp, ds in zip(accumulate(c_Dp), c_Dp, d['D']))
-        struct = _struct(s=d['s'], n=d['n'], diag=c_isdiag, t=d['t'], D=d['D'], size=sum(c_Dp))
-        hfs = tuple(_Fusion(**hf) for hf in d['hfs'])
-        c = Tensor(config=config, struct=struct, slices=slices, hfs=hfs, mfs=d['mfs'])
-        if 'SYM_ID' in d and c.config.sym.SYM_ID != d['SYM_ID'].replace('(', '').replace(')', ''):
-            # replace for backward compatibility matching U1 and U(1)
-=======
 
         # When parsing Tensor serialized to JSON, tuples get converted to lists. For valid _struct, the lists
         # have to be remapped back to tuples [requirement for hashing]
         def _convert_lists_to_tuples(nested_iterable):
-            if isinstance(nested_iterable, list): 
+            if isinstance(nested_iterable, list):
                 return tuple( _convert_lists_to_tuples(v) if isinstance(v,(list,tuple,set,dict)) else v for v in nested_iterable )
             elif isinstance(nested_iterable, dict):
                 return { k: (_convert_lists_to_tuples(v) if isinstance(v,(list,tuple,set,dict)) else v) for k,v in nested_iterable.items() }
@@ -371,13 +363,12 @@
             else:
                 return nested_iterable
         cd= _convert_lists_to_tuples({'s': d['s'], 'n': d['n'], 't': d['t'], 'D': d['D'], 'hfs': d['hfs'], 'mfs': d['mfs']})
-        
+
         slices = tuple(_slc(((stop - dp, stop),), ds, dp) for stop, dp, ds in zip(accumulate(c_Dp), c_Dp, cd['D']))
         struct = _struct(s=cd['s'], n=cd['n'], diag=c_isdiag, t=cd['t'], D=cd['D'], size=sum(c_Dp))
         hfs = tuple(_Fusion(**hf) for hf in cd['hfs'])
         c = Tensor(config=config, struct=struct, slices=slices, hfs=hfs, mfs=cd['mfs'])
         if 'SYM_ID' in d and c.config.sym.SYM_ID != d['SYM_ID'].replace('(','').replace(')',''):  # for backward compatibility matching U1 and U(1)
->>>>>>> 736236bf
             raise YastnError("Symmetry rule in config do not match loaded one.")
         if 'fermionic' in d and c.config.fermionic != d['fermionic']:
             raise YastnError("Fermionic statistics in config do not match loaded one.")
