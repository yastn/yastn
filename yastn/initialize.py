# Copyright 2024 The YASTN Authors. All Rights Reserved.
#
# Licensed under the Apache License, Version 2.0 (the "License");
# you may not use this file except in compliance with the License.
# You may obtain a copy of the License at
#
#     https://www.apache.org/licenses/LICENSE-2.0
#
# Unless required by applicable law or agreed to in writing, software
# distributed under the License is distributed on an "AS IS" BASIS,
# WITHOUT WARRANTIES OR CONDITIONS OF ANY KIND, either express or implied.
# See the License for the specific language governing permissions and
# limitations under the License.
# ==============================================================================
"""
Methods creating new YASTN tensors from scratch and
importing tensors from different formats such as 1D + metadata or dictionary representation
"""
from __future__ import annotations
from ast import literal_eval
from itertools import groupby, accumulate
from operator import itemgetter
from typing import NamedTuple
import numpy as np
from .tensor import Tensor, YastnError
from .tensor._auxliary import _struct, _config, _slc, _clear_axes, _unpack_legs
from .tensor._merging import _Fusion, _embed_tensor, _combine_hfs_sum
from .tensor._legs import Leg, LegMeta, legs_union, _legs_mask_needed
from .tensor._tests import _test_can_be_combined
from .tensor._contractions import ncon
from .backend import backend_np
from .sym import sym_none, sym_U1, sym_Z2, sym_Z3, sym_U1xU1, sym_U1xU1xZ2


_syms = {"dense": sym_none,
         "none": sym_none,
         "U1": sym_U1,
         "Z2": sym_Z2,
         "Z3": sym_Z3,
         "U1xU1": sym_U1xU1,
         "U1xU1xZ2": sym_U1xU1xZ2}

__all__ = ['rand', 'rand_like', 'randR', 'randC', 'zeros', 'ones', 'eye', 'block',
           'make_config', 'load_from_dict', 'load_from_hdf5', 'decompress_from_1d']


# def make_config(backend=backend_np, sym=sym_none, default_device='cpu',
#                 default_dtype='float64', fermionic=False,
#                 default_fusion='hard', force_fusion=None, tensordot_policy='fuse_contracted', **kwargs):
def make_config(**kwargs) -> NamedTuple:
    r"""
    Create structure with YASTN configuration

    Parameters
    ----------
    backend : backend module or str
        Specify ``backend`` providing linear algebra and base dense tensors.
        Currently supported backends are

            * NumPy as ``yastn.backend.backend_np``
            * PyTorch as ``yastn.backend.backend_torch``

        The above backends can be specified as strings: "np", "torch".
        Defaults to NumPy backend.

    sym : symmetry module or compatible object or str
        Specify abelian symmetry. To see how YASTN defines symmetries,
        see :class:`yastn.sym.sym_abelian`.
        Defaults to ``yastn.sym.sym_none``, effectively a dense tensor.
        For predefined symmetries, takes string input from
        'none' (or 'dense'), 'Z2', 'Z3', 'U1', 'U1xU1', 'U1xU1xZ2'.

    default_device : str
        Tensors can be stored on various devices as supported by ``backend``

            * NumPy supports only ``'cpu'`` device
            * PyTorch supports multiple devices, see
              https://pytorch.org/docs/stable/tensor_attributes.html#torch.torch.device

        If not specified, the default device is ``'cpu'``.

    default_dtype: str
        Default data type (dtype) of YASTN tensors. Supported options are: ``'float64'``,
        ``'complex128'``. If not specified, the default dtype is ``'float64'``.
    fermionic : bool or tuple[bool,...]
        Specify behavior of :meth:`yastn.swap_gate` function, allowing to introduce fermionic statistics.
        Allowed values: ``False``, ``True``, or a tuple ``(True, False, ...)`` with one bool for each component
        charge vector, i.e., of length sym.NSYM. The default is ``False``.
    default_fusion: str
        Specify default strategy to handle leg fusion: ``'hard'`` or ``'meta'``. See :meth:`yastn.Tensor.fuse_legs`
        for details. The default is ``'hard'``.
    force_fusion : str
        Overrides fusion strategy provided in :meth:`yastn.Tensor.fuse_legs`. The default is ``None``.
    tensordot_policy: str
        Contraction approach used by :meth:`yastn.tensordot`

            * ``'fuse_to_matrix'`` Tensordot involves suitable permutation of each tensor while performing a fusion of each tensor into a sequence of matrices and calling matrix-matrix multiplication. Postprocessing includes unfusioning the remaining legs in the result, which often copy data adding extra overhead.
            * ``'fuse_contracted'`` Tensordot involves suitable permutation of each tensor while performing a fusion of to-be-contracted legs of each tensor and calling multiplication. It involves a larger number of multiplication calls for smaller objects, but unfusing the legs of the result is not needed.
            * ``'no_fusion'`` Tensordot involves suitable permutation of tensor blocks and calling matrix-matrix multiplication for a potentially large number of small objects. Resulting contributions to new blocks get added. However, overheads of initial fusion (copying data) can sometimes be avoided in this approach.

    Example
    -------

    ::

        config = yastn.make_config(backend='np', sym='U1')
    """
    if "backend" not in kwargs or kwargs["backend"] == 'np':
        kwargs["backend"] = backend_np
    elif kwargs["backend"] == 'torch':
        from .backend import backend_torch
        kwargs["backend"] = backend_torch
    elif isinstance(kwargs["backend"], str):
        raise YastnError("backend encoded as string only supports: 'np', 'torch'")

    if "sym" not in kwargs:
        kwargs["sym"] = sym_none
    elif isinstance(kwargs["sym"], str):
        try:
            kwargs["sym"] = _syms[kwargs["sym"]]
        except KeyError:
            raise YastnError("sym encoded as string only supports: 'dense', 'Z2', 'Z3', 'U1', 'U1xU1', 'U1xU1xZ2'.")

    return _config(**{a: kwargs[a] for a in _config._fields if a in kwargs})


def _fill(config=None, legs=(), n=None, isdiag=False, val='rand', **kwargs):
    if 's' in kwargs or 't' in kwargs or 'D' in kwargs:
        s = kwargs.pop('s') if 's' in kwargs else ()
        t = kwargs.pop('t') if 't' in kwargs else ()
        D = kwargs.pop('D') if 'D' in kwargs else ()
        mfs, hfs = None, None
    else:  # use legs for initialization
        if isinstance(legs, (Leg, LegMeta)):
            legs = (legs,)
        if isdiag and len(legs) == 1:
            legs = (legs[0], legs[0].conj())
        ulegs, mfs = _unpack_legs(legs)
        s = tuple(leg.s for leg in ulegs)
        t = tuple(leg.t for leg in ulegs)
        D = tuple(leg.D for leg in ulegs)
        hfs = tuple(leg.hf for leg in ulegs)

        if any(config.sym.SYM_ID != leg.sym.SYM_ID for leg in ulegs):
            raise YastnError('Different symmetry of initialized tensor and some of the legs.')
        if isdiag and any(mf != (1,) for mf in mfs):
            raise YastnError('Diagonal tensor cannot be initialized with fused legs.')
        if isdiag and any(hf.tree != (1,) for hf in hfs):
            raise YastnError('Diagonal tensor cannot be initialized with fused legs.')

    a = Tensor(config=config, s=s, n=n, isdiag=isdiag, mfs=mfs, hfs=hfs, **kwargs)
    a._fill_tensor(t=t, D=D, val=val)
    return a


def rand(config=None, legs=(), n=None, isdiag=False, **kwargs) -> Tensor:
    r"""
    Initialize tensor with all allowed blocks filled with random numbers.

    Draws from a uniform distribution in [-1, 1] or [-1, 1] + 1j * [-1, 1],
    depending on desired ``dtype``.

    Parameters
    ----------
    config : module | _config(NamedTuple)
        :ref:`YASTN configuration <tensor/configuration:yastn configuration>`
    legs : Sequence[yastn.Leg]
        Specify legs of the tensor passing a list of :class:`yastn.Leg`.
    n : int | Sequence[int]
        Total charge of the tensor.
    isdiag : bool
        whether or not to make tensor diagonal.
    dtype : str
        Desired datatype, overrides :code:`default_dtype` specified in configuration.
    device : str
        Device on which the tensor should be initialized. Overrides attribute :code:`default_device`
        specified in configuration.
    s : Optional[Sequence[int]]
        (alternative) Tensor signature. Also determines the number of legs. The default is s=().
    t : Optional[Sequence[Sequence[int | Sequence[int]]]]
        (alternative) List of charges for each leg. The default is t=().
    D : Optional[Sequence[Sequence[int]]]
        (alternative) List of corresponding bond dimensions. The default is D=().

    Note
    ----
    If any of :code:`s`, :code:`t`, or :code:`D` are specified,
    :code:`legs` are overriden and only :code:`t`, :code:`D`, and :code:`s` are used.
    """
    return _fill(config=config, legs=legs, n=n, isdiag=isdiag, val='rand', **kwargs)


def rand_like(T: Tensor, **kwargs) -> Tensor:
    r"""
    Initialize tensor with same structure as ``T`` filled with random numbers.

    Draws from a uniform distribution in [-1, 1] or [-1, 1] + 1j * [-1, 1],
    depending on desired ``dtype``.
    """
    return rand(config=T.config, legs=T.get_legs(), n=T.n, isdiag=T.isdiag, **kwargs)


def randR(config=None, legs=(), n=None, isdiag=False, **kwargs) -> Tensor:
    r"""
    Initialize tensor with all allowed blocks filled with real random numbers,
    see :meth:`yastn.rand`.
    """
    kwargs['dtype'] = 'float64'
    return _fill(config=config, legs=legs, n=n, isdiag=isdiag, val='rand', **kwargs)


def randC(config=None, legs=(), n=None, isdiag=False, **kwargs) -> Tensor:
    r"""
    Initialize tensor with all allowed blocks filled with complex random numbers,
    see :meth:`yastn.rand`.
    """
    kwargs['dtype'] = 'complex128'
    return _fill(config=config, legs=legs, n=n, isdiag=isdiag, val='rand', **kwargs)


def zeros(config=None, legs=(), n=None, isdiag=False, **kwargs) -> Tensor:
    r"""
    Initialize tensor with all allowed blocks filled with zeros.

    Parameters
    ----------
    config : module | _config(NamedTuple)
        :ref:`YASTN configuration <tensor/configuration:yastn configuration>`
    legs : Sequence[yastn.Leg]
        Specify legs of the tensor passing a list of :class:`yastn.Leg`.
    n : int | Sequence[int]
        total charge of the tensor.
    isdiag : bool
        whether or not to make tensor diagonal
    dtype : str
        Desired datatype, overrides :code:`default_dtype` specified in configuration.
    device : str
        Device on which the tensor should be initialized. Overrides attribute :code:`default_device`
        specified in configuration.
    s : Optional[Sequence[int]]
        (alternative) Tensor signature. Also determines the number of legs. The default is s=().
    t : Optional[Sequence[Sequence[int | Sequence[int]]]]
        (alternative) List of charges for each leg. The default is t=().
    D : Optional[Sequence[Sequence[int]]]
        (alternative) List of corresponding bond dimensions. The default is D=().

    Note
    ----
    If any of :code:`s`, :code:`t`, or :code:`D` are specified,
    :code:`legs` are overriden and only :code:`t`, :code:`D`, and :code:`s` are used.
    """
    return _fill(config=config, legs=legs, n=n, isdiag=isdiag, val='zeros', **kwargs)


def ones(config=None, legs=(), n=None, isdiag=False, **kwargs) -> Tensor:
    r"""
    Initialize tensor with all allowed blocks filled with ones.

    Parameters
    ----------
    config : module | _config(NamedTuple)
        :ref:`YASTN configuration <tensor/configuration:yastn configuration>`
    legs : Sequence[yastn.Leg]
        Specify legs of the tensor passing a list of :class:`yastn.Leg`.
    n : int | Sequence[int]
        total charge of the tensor.
    isdiag : bool
        whether or not to make tensor diagonal.
    dtype : str
        Desired datatype, overrides :code:`default_dtype` specified in configuration.
    device : str
        Device on which the tensor should be initialized. Overrides attribute :code:`default_device`
        specified in configuration.
    s : Optional[Sequence[int]]
        (alternative) Tensor signature. Also determines the number of legs. The default is s=().
    t : Optional[Sequence[Sequence[int | Sequence[int]]]]
        (alternative) List of charges for each leg. The default is t=().
    D : Optional[Sequence[Sequence[int]]]
        (alternative) List of corresponding bond dimensions. The default is D=().

    Note
    ----
    If any of :code:`s`, :code:`t`, or :code:`D` are specified,
    :code:`legs` are overriden and only :code:`t`, :code:`D`, and :code:`s` are used.
    """
    return _fill(config=config, legs=legs, n=n, isdiag=isdiag, val='ones', **kwargs)


def eye(config=None, legs=(), isdiag=True, **kwargs) -> Tensor:
    r"""
    Initialize diagonal tensor of identity matrix.
    In presence of symmetries, such matrix is block-diagonal with all allowed blocks filled with identity matrices.

    .. note::
        Currently supports either one or two legs as input. In case of a single leg,
        an identity matrix with Leg and its conjugate :meth:`yastn.Leg.conj()` is returned.

    Parameters
    ----------
    config : module | _config(NamedTuple)
        :ref:`YASTN configuration <tensor/configuration:yastn configuration>`
    legs : Sequence[yastn.Leg]
        Specify legs of the tensor passing a list of :class:`yastn.Leg`.
    isdiag : bool
        Specify by bool whether to return explicitly diagonal tensor.
        If :code:`True`, the signatures of the legs have to be opposite, and fused legs are not supported.
        If :code:`False`, it supports having fused legs and any combination of signatures.
    device : str
        Device on which the tensor should be initialized. Overrides attribute :code:`default_device`
        specified in configuration.
    s : Optional[Sequence[int]]
        (alternative) Tensor signature; should be (1, -1) or (-1, 1). The default is s=(1, -1).
    t : Optional[Sequence[Sequence[int | Sequence[int]]]]
        (alternative) List of charges for each leg. The default is t=().
    D : Optional[list]
        (alternative) List of corresponding bond dimensions. The default is D=().

    Note
    ----
    If any of :code:`s`, :code:`t`, or :code:`D` are specified,
    :code:`legs` are overriden and only :code:`t`, :code:`D`, and :code:`s` are used.
    """
    if isdiag:
        return _fill(config=config, legs=legs, isdiag=True, val='ones', **kwargs)
    if isinstance(legs, (Leg, LegMeta)):
        legs = (legs,)
    if len(legs) == 1:
        legs = (legs[0], legs[0].conj())
    legs = legs[:2]  # in case more then 2 legs are provided
    if any(isinstance(leg, LegMeta) for leg in legs):
        raise YastnError("eye() does not support 'meta'-fused legs")
<<<<<<< HEAD
    
    if legs[0].is_fused():
        ulegs0 = legs[0].unfuse_leg()
        ulegs1 = legs[1].unfuse_leg()
        tens = [eye(config=config, legs=(l0, l1), isdiag=False, **kwargs)
                    for l0, l1 in zip(ulegs0, ulegs1)]
        lt = len(tens)
        inds = [[-2 * i for i in range(lt)],
                [-2 * i - 1 for i in range(lt)]]
        tmp = ncon(tens, inds)
        axes = (tuple(range(lt)), tuple(range(lt, 2 * lt)))
        return tmp.fuse_legs(axes=axes)
    else:
        tmp = _fill(config=config, legs=legs, val='zeros', **kwargs)
        for t, D in zip(tmp.struct.t, tmp.struct.D):
            blk = tmp[t]
            for i in range(min(D)):
                blk[i, i] = 1
        return tmp
=======
>>>>>>> 4670be70

    if legs[0].is_fused():
        ulegs0 = legs[0].unfuse_leg()
        ulegs1 = legs[1].unfuse_leg()
        tens = [eye(config=config, legs=(l0, l1), isdiag=False, **kwargs)
                    for l0, l1 in zip(ulegs0, ulegs1)]
        lt = len(tens)
        inds = [[-2 * i for i in range(lt)],
                [-2 * i - 1 for i in range(lt)]]
        tmp = ncon(tens, inds)
        axes = (tuple(range(lt)), tuple(range(lt, 2 * lt)))
        return tmp.fuse_legs(axes=axes)
    else:
        tmp = _fill(config=config, legs=legs, val='zeros', **kwargs)
        for t, D in zip(tmp.struct.t, tmp.struct.D):
            blk = tmp[t]
            for i in range(min(D)):
                blk[i, i] = 1
        return tmp


def load_from_dict(config=None, d=None) -> Tensor:
    """
    Create tensor from the dictionary :code:`d`.

    Parameters
    ----------
    config : module | _config(NamedTuple)
        :ref:`YASTN configuration <tensor/configuration:yastn  configuration>`
    d : dict
        Tensor stored in form of a dictionary. Typically provided by an output
        of :meth:`yastn.Tensor.save_to_dict`.
    """
    if d is not None:
        c_isdiag = bool(d['isdiag'])
        c_Dp = [x[0] for x in d['D']] if c_isdiag else np.prod(d['D'], axis=1, dtype=np.int64).tolist()

        # When parsing Tensor serialized to JSON, tuples get converted to lists. For valid _struct, the lists
        # have to be remapped back to tuples [requirement for hashing]
        def _convert_lists_to_tuples(nested_iterable):
            if isinstance(nested_iterable, list):
                return tuple( _convert_lists_to_tuples(v) if isinstance(v,(list,tuple,set,dict)) else v for v in nested_iterable )
            elif isinstance(nested_iterable, dict):
                return { k: (_convert_lists_to_tuples(v) if isinstance(v,(list,tuple,set,dict)) else v) for k,v in nested_iterable.items() }
            elif isinstance(nested_iterable, (tuple,set)):
                return type(nested_iterable)( _convert_lists_to_tuples(v) if isinstance(v,(list,tuple,set,dict)) else v for v in nested_iterable )
            else:
                return nested_iterable
        cd= _convert_lists_to_tuples({'s': d['s'], 'n': d['n'], 't': d['t'], 'D': d['D'], 'hfs': d['hfs'], 'mfs': d['mfs']})

        slices = tuple(_slc(((stop - dp, stop),), ds, dp) for stop, dp, ds in zip(accumulate(c_Dp), c_Dp, cd['D']))
        struct = _struct(s=cd['s'], n=cd['n'], diag=c_isdiag, t=cd['t'], D=cd['D'], size=sum(c_Dp))
        hfs = tuple(_Fusion(**hf) for hf in cd['hfs'])
        c = Tensor(config=config, struct=struct, slices=slices, hfs=hfs, mfs=cd['mfs'])
        if 'SYM_ID' in d and c.config.sym.SYM_ID != d['SYM_ID'].replace('(','').replace(')',''):  # for backward compatibility matching U1 and U(1)
            raise YastnError("Symmetry rule in config do not match loaded one.")
        if 'fermionic' in d and c.config.fermionic != d['fermionic']:
            raise YastnError("Fermionic statistics in config do not match loaded one.")
        if hasattr(d['_d'],'dtype'):
            c._data = c.config.backend.to_tensor(d['_d'], dtype=d['_d'].dtype.name, device=c.device)
        else:
            c._data = c.config.backend.to_tensor(d['_d'], dtype=config.default_dtype, device=c.device)
        c.is_consistent()
        return c
    raise YastnError("Dictionary d is required.")


def load_from_hdf5(config, file, path) -> Tensor:
    """
    Create tensor from hdf5 file.

    Parameters
    ----------
    config : module | _config(NamedTuple)
        :ref:`YASTN configuration <tensor/configuration:yastn configuration>`
    file:
        pointer to opened HDF5 file.
    path:
        path inside the file which contains the state.
    """
    g = file.get(path)
    c_isdiag = bool(g.get('isdiag')[:][0])
    c_n = tuple(g.get('n')[:].tolist())
    c_s = tuple(g.get('s')[:].tolist())
    c_t = tuple(tuple(x) for x in g.get('ts')[:].tolist())
    c_D = tuple(tuple(x) for x in g.get('Ds')[:].tolist())
    c_Dp = [x[0] for x in c_D] if c_isdiag else np.prod(c_D, axis=1, dtype=np.int64).tolist()
    slices = tuple(_slc(((stop - dp, stop),), ds, dp) for stop, dp, ds in zip(accumulate(c_Dp), c_Dp, c_D))
    struct = _struct(s=c_s, n=c_n, diag=c_isdiag, t=c_t, D=c_D, size=sum(c_Dp))

    mfs = literal_eval(tuple(file.get(path+'/mfs').keys())[0])
    hfs = tuple(_Fusion(*hf) if isinstance(hf, tuple) else _Fusion(**hf) \
                for hf in literal_eval(tuple(g.get('hfs').keys())[0]))
    c = Tensor(config=config, struct=struct, slices=slices, mfs=mfs, hfs=hfs)

    vmat = g.get('matrix')[:]
    c._data = c.config.backend.to_tensor(vmat, dtype=vmat.dtype.name, device=c.device)
    c.is_consistent()
    return c


def decompress_from_1d(r1d, meta) -> Tensor:
    """
    Generate tensor from dictionary :code:`meta` describing the structure of the tensor,
    charges and dimensions of its non-zero blocks, and 1-D array :code:`r1d` containing
    serialized data of non-zero blocks.

    Typically, the pair :code:`r1d` and :code:`meta` is obtained from :meth:`yastn.Tensor.compress_to_1d`.

    Parameters
    ----------
    r1d : rank-1 tensor
        1-D array (of backend type) holding serialized blocks.

    meta : dict
        structure of symmetric tensor. Non-zero blocks are indexed by associated charges.
        Each such entry contains block's dimensions and the location of its data
        in rank-1 tensor :code:`r1d`.
    """
    hfs = tuple(leg.hf for leg in meta['legs'])
    a = Tensor(config=meta['config'], hfs=hfs, mfs=meta['mfs'], struct=meta['struct'], slices=meta['slices'])
    a._data = r1d
    return a


def block(tensors, common_legs=None) -> Tensor:
    """
    Assemble new tensor by blocking a group of tensors.

    History of blocking is stored together with history of hard-fusions.
    Subsequent blocking in a few steps and its equivalent single step blocking give the same tensor.
    Applying block on tensors turns all previous meta-fused legs into hard-fused ones.

    Parameters
    ----------
    tensors : dict[Sequence[int], Tensor]
        dictionary of tensors {(x,y,...): tensor at position x,y,.. in the new, blocked super-tensor}.
        Length of tuple should be equall to :code:`tensor.ndim - len(common_legs)`.

    common_legs : Sequence[int]
        Legs that are not blocked.
        This is equivalently to all tensors having the same position
        (not specified explicitly) in the super-tensor on that leg.
    """
    tn0 = next(iter(tensors.values()))  # first tensor; used to initialize new objects and retrive common values
    out_s, = ((),) if common_legs is None else _clear_axes(common_legs)
    out_b = tuple(ii for ii in range(tn0.ndim) if ii not in out_s)

    pos = list(_clear_axes(*tensors))
    lind = tn0.ndim - len(out_s)
    if any(len(ind) != lind for ind in pos):
        raise YastnError('Wrong number of coordinates encoded in tensors.keys()')

    posa = np.zeros((len(pos), tn0.ndim), dtype=np.int64)
    posa[:, out_b] = np.array(pos, dtype=np.int64).reshape(len(pos), len(out_b)).tolist()
    posa = tuple(tuple(x) for x in posa)

    # perform hard fusion of meta-fused legs before blocking
    tensors = {pa: a.fuse_meta_to_hard() for pa, a in zip(posa, tensors.values())}
    tn0 = next(iter(tensors.values()))  # first tensor; used to initialize new objects and retrive common values

    for tn in tensors.values():
        _test_can_be_combined(tn, tn0)
        if tn.struct.s != tn0.struct.s:
            raise YastnError('Signatues of blocked tensors are inconsistent.')
        if tn.struct.n != tn0.struct.n:
            raise YastnError('Tensor charges of blocked tensors are inconsistent.')
        if tn.isdiag:
            raise YastnError('Block does not support diagonal tensors. Use .diag() first.')

    legs_tn = {pa: a.get_legs() for pa, a in tensors.items()}
    ulegs, legs, hfs, ltDtot, ltDslc = [], [], [], [], []
    for n in range(tn0.ndim_n):
        legs_n = {}
        for pa, ll in legs_tn.items():
            if pa[n] not in legs_n:
                legs_n[pa[n]] = [ll[n]]
            else:
                legs_n[pa[n]].append(ll[n])
        legs.append(legs_n)
        legs_n = {p: legs_union(*plegs) for p, plegs in legs_n.items()}
        ulegs.append(legs_n)
        pn = sorted(legs_n.keys())
        hfs.append(_sum_legs_hfs([legs_n[p] for p in pn]))

        tpD = sorted((t, p, D) for p, leg in legs_n.items() for t, D in zip(leg.t, leg.D))
        ltDtot.append({})
        ltDslc.append({})
        for t, gr in groupby(tpD, key=itemgetter(0)):
            Dlow, tpDslc = 0, {}
            for _, p, D in gr:
                Dhigh = Dlow + D
                tpDslc[p] = (Dlow, Dhigh)
                Dlow = Dhigh
            ltDtot[-1][t] = Dhigh
            ltDslc[-1][t] = tpDslc

    for pa in tensors.keys():
        if any(_legs_mask_needed(ulegs[n][pa[n]], leg) for n, leg in enumerate(legs_tn[pa])):
            legs_new = {n: legs[pa[n]] for n, legs in enumerate(ulegs)}
            tensors[pa] = _embed_tensor(tensors[pa], legs_tn[pa], legs_new)

    # all unique blocks
    # meta_new = {tind: Dtot};  #meta_block = [(tind, pos, Dslc)]
    meta_new, meta_block = {}, []
    nsym = tn0.config.sym.NSYM
    for pa, a in tensors.items():
        for tind, slind, Dind in zip(a.struct.t, a.slices, a.struct.D):
            Dslcs = tuple(tDslc[tind[n * nsym: n * nsym + nsym]][pa[n]] for n, tDslc in enumerate(ltDslc))
            meta_block.append((tind, slind.slcs[0], Dind, pa, Dslcs))
            if tind not in meta_new:
                meta_new[tind] = tuple(tDtot[tind[n * nsym: n * nsym + nsym]] for n, tDtot in enumerate(ltDtot))

    meta_block = tuple(sorted(meta_block, key=itemgetter(0)))
    meta_new = tuple(sorted(meta_new.items()))
    c_t = tuple(t for t, _ in meta_new)
    c_D = tuple(D for _, D in meta_new)
    c_Dp = np.prod(c_D, axis=1, dtype=np.int64).tolist() if len(c_D) > 0 else ()
    c_slices = tuple(_slc(((stop - dp, stop),), ds, dp) for stop, dp, ds in zip(accumulate(c_Dp), c_Dp, c_D))
    c_struct = _struct(n=a.struct.n, s=a.struct.s, t=c_t, D=c_D, size=sum(c_Dp))
    meta_new = tuple((x, y, z.slcs[0]) for x, y, z in zip(c_t, c_D, c_slices))
    data = tn0.config.backend.merge_super_blocks(tensors, meta_new, meta_block, c_struct.size)
    return tn0._replace(struct=c_struct, slices=c_slices, data=data, hfs=tuple(hfs))


def _sum_legs_hfs(legs):
    """ sum hfs based on info in legs"""
    hfs = [leg.hf for leg in legs]
    t_in = [leg.t for leg in legs]
    D_in = [leg.D for leg in legs]
    s_out = legs[0].s
    return _combine_hfs_sum(hfs, t_in, D_in, s_out)<|MERGE_RESOLUTION|>--- conflicted
+++ resolved
@@ -329,8 +329,7 @@
     legs = legs[:2]  # in case more then 2 legs are provided
     if any(isinstance(leg, LegMeta) for leg in legs):
         raise YastnError("eye() does not support 'meta'-fused legs")
-<<<<<<< HEAD
-    
+
     if legs[0].is_fused():
         ulegs0 = legs[0].unfuse_leg()
         ulegs1 = legs[1].unfuse_leg()
@@ -349,27 +348,6 @@
             for i in range(min(D)):
                 blk[i, i] = 1
         return tmp
-=======
->>>>>>> 4670be70
-
-    if legs[0].is_fused():
-        ulegs0 = legs[0].unfuse_leg()
-        ulegs1 = legs[1].unfuse_leg()
-        tens = [eye(config=config, legs=(l0, l1), isdiag=False, **kwargs)
-                    for l0, l1 in zip(ulegs0, ulegs1)]
-        lt = len(tens)
-        inds = [[-2 * i for i in range(lt)],
-                [-2 * i - 1 for i in range(lt)]]
-        tmp = ncon(tens, inds)
-        axes = (tuple(range(lt)), tuple(range(lt, 2 * lt)))
-        return tmp.fuse_legs(axes=axes)
-    else:
-        tmp = _fill(config=config, legs=legs, val='zeros', **kwargs)
-        for t, D in zip(tmp.struct.t, tmp.struct.D):
-            blk = tmp[t]
-            for i in range(min(D)):
-                blk[i, i] = 1
-        return tmp
 
 
 def load_from_dict(config=None, d=None) -> Tensor:
