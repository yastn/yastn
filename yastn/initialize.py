--- conflicted
+++ resolved
@@ -32,91 +32,7 @@
 from ._split_combine_dict import combine_data_and_meta
 
 __all__ = ['rand', 'rand_like', 'randR', 'randC', 'zeros', 'ones', 'eye', 'block',
-<<<<<<< HEAD
            'load_from_dict', 'load_from_hdf5', 'Method']
-=======
-           'make_config', 'load_from_dict', 'load_from_hdf5', 'decompress_from_1d']
-
-
-# def make_config(backend=backend_np, sym=sym_none, default_device='cpu',
-#                 default_dtype='float64', fermionic=False,
-#                 default_fusion='hard', force_fusion=None, tensordot_policy='fuse_contracted', **kwargs):
-def make_config(**kwargs) -> NamedTuple:
-    r"""
-    Create structure with YASTN configuration
-
-    Parameters
-    ----------
-    backend: backend module or str
-        Specify ``backend`` providing linear algebra and base dense tensors.
-        Currently supported backends are
-
-            * NumPy as ``yastn.backend.backend_np``
-            * PyTorch as ``yastn.backend.backend_torch``
-
-        The above backends can be specified as strings: "np", "torch".
-        Defaults to NumPy backend.
-
-    sym: symmetry module or compatible object or str
-        Specify abelian symmetry. To see how YASTN defines symmetries,
-        see :class:`yastn.sym.sym_abelian`.
-        Defaults to ``yastn.sym.sym_none``, effectively a dense tensor.
-        For predefined symmetries, takes string input from
-        'none' (or 'dense'), 'Z2', 'Z3', 'U1', 'U1xU1', 'U1xU1xZ2'.
-
-    default_device: str
-        Tensors can be stored on various devices as supported by ``backend``
-
-            * NumPy supports only ``'cpu'`` device
-            * PyTorch supports multiple devices, see
-              https://pytorch.org/docs/stable/tensor_attributes.html#torch.torch.device
-
-        If not specified, the default device is ``'cpu'``.
-
-    default_dtype: str
-        Default data type (dtype) of YASTN tensors. Supported options are: ``'float64'``,
-        ``'complex128'``. If not specified, the default dtype is ``'float64'``.
-    fermionic: bool or tuple[bool,...]
-        Specify behavior of :meth:`yastn.swap_gate` function, allowing to introduce fermionic statistics.
-        Allowed values: ``False``, ``True``, or a tuple ``(True, False, ...)`` with one bool for each component
-        charge vector, i.e., of length sym.NSYM. The default is ``False``.
-    default_fusion: str
-        Specify default strategy to handle leg fusion: ``'hard'`` or ``'meta'``. See :meth:`yastn.Tensor.fuse_legs`
-        for details. The default is ``'hard'``.
-    force_fusion: str
-        Overrides fusion strategy provided in :meth:`yastn.Tensor.fuse_legs`. The default is ``None``.
-    tensordot_policy: str
-        Contraction approach used by :meth:`yastn.tensordot`
-
-            * ``'fuse_to_matrix'`` Tensordot involves suitable permutation of each tensor while performing a fusion of each tensor into a sequence of matrices and calling matrix-matrix multiplication. Postprocessing includes unfusioning the remaining legs in the result, which often copy data adding extra overhead.
-            * ``'fuse_contracted'`` Tensordot involves suitable permutation of each tensor while performing a fusion of to-be-contracted legs of each tensor and calling multiplication. It involves a larger number of multiplication calls for smaller objects, but unfusing the legs of the result is not needed.
-            * ``'no_fusion'`` Tensordot involves suitable permutation of tensor blocks and calling matrix-matrix multiplication for a potentially large number of small objects. Resulting contributions to new blocks get added. However, overheads of initial fusion (copying data) can sometimes be avoided in this approach.
-
-    Example
-    -------
-
-    ::
-
-        config = yastn.make_config(backend='np', sym='U1')
-    """
-    if "backend" not in kwargs or kwargs["backend"] == 'np':
-        kwargs["backend"] = backend_np
-    elif kwargs["backend"] == 'torch':
-        from .backend import backend_torch
-        kwargs["backend"] = backend_torch
-    elif isinstance(kwargs["backend"], str):
-        raise YastnError("backend encoded as string only supports: 'np', 'torch'")
-
-    if "sym" not in kwargs:
-        kwargs["sym"] = sym_none
-    elif isinstance(kwargs["sym"], str):
-        try:
-            kwargs["sym"] = _syms[kwargs["sym"]]
-        except KeyError:
-            raise YastnError("sym encoded as string only supports: 'dense', 'Z2', 'Z3', 'U1', 'U1xU1', 'U1xU1xZ2'.")
-
-    return _config(**{a: kwargs[a] for a in _config._fields if a in kwargs})
->>>>>>> 4dfc3eda
 
 
 def _fill(config=None, legs=(), n=None, isdiag=False, val='rand', **kwargs):
@@ -402,33 +318,6 @@
     return c
 
 
-<<<<<<< HEAD
-=======
-def decompress_from_1d(r1d, meta) -> Tensor:
-    """
-    Generate tensor from dictionary :code:`meta` describing the structure of the tensor,
-    charges and dimensions of its non-zero blocks, and 1-D array :code:`r1d` containing
-    serialized data of non-zero blocks.
-
-    Typically, the pair :code:`r1d` and :code:`meta` is obtained from :meth:`yastn.Tensor.compress_to_1d`.
-
-    Parameters
-    ----------
-    r1d: rank-1 tensor
-        1-D array (of backend type) holding serialized blocks.
-
-    meta: dict
-        structure of symmetric tensor. Non-zero blocks are indexed by associated charges.
-        Each such entry contains block's dimensions and the location of its data
-        in rank-1 tensor :code:`r1d`.
-    """
-    hfs = tuple(leg.hf for leg in meta['legs'])
-    a = Tensor(config=meta['config'], hfs=hfs, mfs=meta['mfs'], struct=meta['struct'], slices=meta['slices'])
-    a._data = r1d
-    return a
-
-
->>>>>>> 4dfc3eda
 def block(tensors, common_legs=None) -> Tensor:
     """
     Assemble new tensor by blocking a group of tensors.
