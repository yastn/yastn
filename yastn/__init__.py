--- conflicted
+++ resolved
@@ -12,11 +12,6 @@
 # See the License for the specific language governing permissions and
 # limitations under the License.
 # ==============================================================================
-<<<<<<< HEAD
-""" Import methods of yastn Tensor. """
-__version__ = '1.0.2'
-=======
->>>>>>> 33cffb30
 from .tensor import *
 from .initialize import *
 from .krylov import *
