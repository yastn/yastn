--- conflicted
+++ resolved
@@ -41,15 +41,9 @@
     a: yastn.Tensor
         tensor to export.
     """
-<<<<<<< HEAD
-    from .. import __version__
-    _d = a.config.backend.to_numpy(a._data)
-=======
     _d = a.config.backend.to_numpy(a._data).copy()
->>>>>>> 33cffb30
     hfs = [hf._asdict() for hf in a.hfs]
-    return {'type': type(a).__name__, 'version': __version__,
-            '_d': _d, 's': a.struct.s, 'n': a.struct.n,
+    return {'_d': _d, 's': a.struct.s, 'n': a.struct.n,
             't': a.struct.t, 'D': a.struct.D, 'isdiag': a.isdiag,
             'mfs': a.mfs, 'hfs': hfs,
             'SYM_ID': a.config.sym.SYM_ID, 'fermionic': a.config.fermionic}
