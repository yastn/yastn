# Copyright 2024 The YASTN Authors. All Rights Reserved.
#
# Licensed under the Apache License, Version 2.0 (the "License");
# you may not use this file except in compliance with the License.
# You may obtain a copy of the License at
#
#     https://www.apache.org/licenses/LICENSE-2.0
#
# Unless required by applicable law or agreed to in writing, software
# distributed under the License is distributed on an "AS IS" BASIS,
# WITHOUT WARRANTIES OR CONDITIONS OF ANY KIND, either express or implied.
# See the License for the specific language governing permissions and
# limitations under the License.
# ==============================================================================
""" Linalg methods for yastn.Tensor. """
from __future__ import annotations
from itertools import accumulate
from numbers import Number
import numpy as np
from ._auxliary import _struct, _slc, _clear_axes, _unpack_axes
from ._tests import YastnError, _test_axes_all
from ._merging import _merge_to_matrix, _meta_unmerge_matrix, _unmerge
from ._merging import _Fusion, _leg_struct_trivial

__all__ = ['qr', 'norm', 'entropy', 'truncation_mask', 'truncation_mask_multiplets',
           'svd', 'svd_with_truncation', 'eigh', 'eigh_with_truncation']


def norm(a, p='fro') -> Number:
    r"""
    Norm of the tensor.

    Parameters
    ----------
    p: str
        ``'fro'`` for Frobenius norm;  ``'inf'`` for :math:`l^\infty` (or supremum) norm.
    """
    if p not in ('fro', 'inf'):
        raise YastnError("p should be 'fro', or 'inf'.")
    return a.config.backend.norm(a._data, p)


def svd_with_truncation(a, axes=(0, 1), sU=1, nU=True,
        Uaxis=-1, Vaxis=0, policy='fullrank', fix_signs=False, svd_on_cpu=False,
        tol=0, tol_block=0, D_block=float('inf'), D_total=float('inf'),
        truncate_multiplets=False, mask_f=None, **kwargs) -> tuple[yastn.Tensor, yastn.Tensor, yastn.Tensor]:
    r"""
    Split tensor using exact singular value decomposition (SVD) into :math:`a = U S V`,
    where the columns of `U` and the rows of `V` form orthonormal bases
    and `S` is positive and diagonal matrix.

    The function allows for optional truncation.
    Truncation can be based on relative tolerance, bond dimension of each block,
    and total bond dimension across all blocks (whichever gives smaller total dimension).

    Parameters
    ----------
    axes: tuple[int, int] | tuple[Sequence[int], Sequence[int]]
        Specify two groups of legs between which to perform SVD, as well as
        their final order.

    sU: int
        signature of the new leg in U; equal 1 or -1. The default is 1.
        V is going to have opposite signature on connecting leg.

    nU: bool
        Whether or not to attach the charge of  ``a`` to `U`.
        If ``False``, it is attached to `V`. The default is ``True``.

    Uaxis, Vaxis: int
        specify which leg of `U` and `V` tensors are connecting with `S`. By default,
        it is the last leg of `U` and the first of `V`.

    policy: str
        ``"fullrank"`` or ``"lowrank"`` are allowed. For ``"fullrank"`` use standard full (but reduced) SVD,
        and for ``"lowrank"`` use randomized/truncated SVD and requires providing ``D_block`` in ``kwargs``.

    tol: float
        relative tolerance of singular values below which to truncate across all blocks.

    tol_block: float
        relative tolerance of singular values below which to truncate within individual blocks.

    D_block: int
        largest number of singular values to keep in a single block.

    D_total: int
        largest total number of singular values to keep.

    truncate_multiplets: bool
        If ``True``, enlarge the truncation range specified by other arguments by shifting
        the cut to the largest gap between to-be-truncated singular values across all blocks.
        It provides a heuristic mechanism to avoid truncating part of a multiplet.
        The default is ``False``.

    mask_f: function[yastn.Tensor] -> yastn.Tensor
        custom truncation-mask function.
        If provided, it overrides all other truncation-related arguments.

    Returns
    -------
    `U`, `S`, `V`
    """
    diagnostics = kwargs['diagonostics'] if 'diagonostics' in kwargs else None
    U, S, V = svd(a, axes=axes, sU=sU, nU=nU, policy=policy, D_block=D_block,
                  diagnostics=diagnostics, fix_signs=fix_signs, svd_on_cpu=svd_on_cpu)

    Smask = truncation_mask(S, tol=tol, tol_block=tol_block,
                            D_block=D_block, D_total=D_total,
                            truncate_multiplets=truncate_multiplets,
                            mask_f=mask_f)

    U, S, V = Smask.apply_mask(U, S, V, axes=(-1, 0, 0))

    U = U.moveaxis(source=-1, destination=Uaxis)
    V = V.moveaxis(source=0, destination=Vaxis)
    return U, S, V


def svd(a, axes=(0, 1), sU=1, nU=True, compute_uv=True,
        Uaxis=-1, Vaxis=0, policy='fullrank',
        fix_signs=False, svd_on_cpu=False, **kwargs) -> tuple[yastn.Tensor, yastn.Tensor, yastn.Tensor] | yastn.Tensor:
    r"""
    Split tensor into :math:`a = U S V` using exact singular value decomposition (SVD),
    where the columns of `U` and the rows of `V` form orthonormal bases
    and `S` is a positive and diagonal matrix.

    Parameters
    ----------
    axes: tuple[int, int] | tuple[Sequence[int], Sequence[int]]
        Specify two groups of legs between which to perform SVD, as well as
        their final order.

    sU: int
        Signature of the new leg in `U`; equal to 1 or -1. The default is 1.
        `V` is going to have the opposite signature on the connecting leg.

    nU: bool
        Whether or not to attach the charge of ``a`` to `U`.
        If ``False``, it is attached to `V`. The default is ``True``.

    compute_uv: bool
        If ``True``, compute and return `U`, `S`, `V`.  If ``False``, compute and return onlys `S`.
        The default is ``True``.

    Uaxis, Vaxis: int
        Specify which leg of `U` and `V` tensors are connecting with `S`. By default,
        it is the last leg of `U` and the first of `V`, in which case ``a = U @ S @ V``.

    policy: str
        ``"fullrank"`` or ``"lowrank"`` are allowed. Use standard full (but reduced) SVD for ``"fullrank"``.
        For ``"lowrank"``, uses randomized/truncated SVD and requires providing ``D_block`` in ``kwargs``.
        This employs ``scipy.sparse.linalg.svds`` for numpy backend; and ``torch.svd_lowrank`` for torch backend.
        kwargs will be passed to those functions for non-default settings.

    fix_signs: bool
        Whether or not to fix phases in `U` and `V`,
        so that the largest element in each column of `U` is positive.
        Provide uniqueness of decomposition for non-degenerate cases.
        The default is ``False``.

    svd_on_cpu: bool
        GPU tends to be very slow when executing SVD.
        If ``True``, the data will be copied to CPU for SVD,
        and the results will be copied back to the device.
        Nothing is done for data already residing on CPU.
        The default is ``False``.

    Returns
    -------
    `U`, `S`, `V` (when ``compute_uv=True``) or `S` (when ``compute_uv=False``)
    """
    _test_axes_all(a, axes)
    lout_l, lout_r = _clear_axes(*axes)
    axes = _unpack_axes(a.mfs, lout_l, lout_r)

    data, struct, slices, ls_l, ls_r = _merge_to_matrix(a, axes)

    if svd_on_cpu:
        device = a.config.backend.get_device(data)
        data = a.config.backend.move_to(data, device='cpu')

    minD = tuple(min(ds) for ds in struct.D)
    if policy == 'lowrank' or policy == 'arnoldi':
        if 'D_block' not in kwargs:
            raise YastnError(policy + " policy in svd requires passing argument D_block.")
        D_block = kwargs['D_block']
        if not isinstance(D_block, dict):
            minD = tuple(min(D_block, d) for d in minD)
        else:
            nsym = a.config.sym.NSYM
            st = [x[nsym:] for x in struct.t] if nU else [x[:nsym] for x in struct.t]
            minD = tuple(min(D_block.get(t, 0), d) for t, d in zip(st, minD))

    meta, Ustruct, Uslices, Sstruct, Sslices, Vstruct, Vslices = _meta_svd(a.config, struct, slices, minD, sU, nU)
    sizes = tuple(x.size for x in (Ustruct, Sstruct, Vstruct))

    if compute_uv and policy == 'fullrank':
        Udata, Sdata, Vdata = a.config.backend.svd(data, meta, sizes, \
            diagnostics=kwargs['diagnostics'] if 'diagnostics' in kwargs else None)
    elif not compute_uv and policy == 'fullrank':
        Sdata = a.config.backend.svdvals(data, meta, sizes[1])
    elif compute_uv and policy == 'lowrank':
<<<<<<< HEAD
        Udata, Sdata, Vdata = a.config.backend.svd_lowrank(data, meta, sizes)
=======
        Udata, Sdata, Vdata = a.config.backend.svd_lowrank(data, meta, sizes, **kwargs)
    elif compute_uv and policy == 'arnoldi':
        Udata, Sdata, Vdata = a.config.backend.svd_arnoldi(data, meta, sizes)
>>>>>>> 736236bf
    else:
        raise YastnError('svd() policy should in (`arnoldi`, `lowrank`, `fullrank`). compute_uv == False only works with `fullrank`')

    if svd_on_cpu:
        Sdata = a.config.backend.move_to(Sdata, device=device)
        if compute_uv:
            Udata = a.config.backend.move_to(Udata, device=device)
            Vdata = a.config.backend.move_to(Vdata, device=device)

    if compute_uv and fix_signs:
        Udata, Vdata = a.config.backend.fix_svd_signs(Udata, Vdata, meta)

    ls_s = _leg_struct_trivial(Sstruct, axis=0)

    Smfs = ((1,), (1,))
    Shfs = (_Fusion(s=(-sU,)), _Fusion(s=(sU,)))
    S = a._replace(struct=Sstruct, slices=Sslices, data=Sdata, mfs=Smfs, hfs=Shfs)

    if not compute_uv:
        return S

    Us = tuple(a.struct.s[ii] for ii in axes[0]) + (sU,)
    Umeta_unmerge, Ustruct, Uslices = _meta_unmerge_matrix(a.config, Ustruct, Uslices, ls_l, ls_s, Us)
    Udata = _unmerge(a.config, Udata, Umeta_unmerge)
    Umfs = tuple(a.mfs[ii] for ii in lout_l) + ((1,),)
    Uhfs = tuple(a.hfs[ii] for ii in axes[0]) + (_Fusion(s=(sU,)),)
    U = a._replace(struct=Ustruct, slices=Uslices, data=Udata, mfs=Umfs, hfs=Uhfs)

    Vs = (-sU,) + tuple(a.struct.s[ii] for ii in axes[1])
    Vmeta_unmerge, Vstruct, Vslices = _meta_unmerge_matrix(a.config, Vstruct, Vslices, ls_s, ls_r, Vs)
    Vdata = _unmerge(a.config, Vdata, Vmeta_unmerge)
    Vmfs = ((1,),) + tuple(a.mfs[ii] for ii in lout_r)
    Vhfs = (_Fusion(s=(-sU,)),) + tuple(a.hfs[ii] for ii in axes[1])
    V = a._replace(struct=Vstruct, slices=Vslices, data=Vdata, mfs=Vmfs, hfs=Vhfs)

    U = U.moveaxis(source=-1, destination=Uaxis)
    V = V.moveaxis(source=0, destination=Vaxis)
    return U, S, V

def _meta_svd(config, struct, slices, minD, sU, nU):
    """
    meta and struct for svd
    U has signature = (struct.s[0], sU)
    S has signature = (-sU, sU)
    V has signature = (-sU, struct.s[1])
    if nU than U carries struct.n, otherwise V.
    """
    n0 = config.sym.zero()
    nsym = config.sym.NSYM

    if any(D == 0 for D in minD):
        at = tuple(x for x, mD in zip(struct.t, minD) if mD > 0)
        aD = tuple(x for x, mD in zip(struct.D, minD) if mD > 0)
        slices = tuple(x for x, mD in zip(slices, minD) if mD > 0)
        minD = tuple(mD for mD in minD if mD > 0)
        struct = struct._replace(t=at, D=aD)

    if nU and sU == struct.s[1]:
        t_con = tuple(x[nsym:] for x in struct.t)
    elif nU: # and -sQ == struct.s[1]
        t_con = np.array(struct.t, dtype=np.int64).reshape((len(struct.t), 2, nsym))
        t_con = tuple(map(tuple, config.sym.fuse(t_con[:, 1:, :], (1,), -1).tolist()))
    elif sU == -struct.s[0]: # and nV (not nU)
        t_con = tuple(x[:nsym] for x in struct.t)
    else: # not nU and sU == struct.s[0]
        t_con = np.array(struct.t, dtype=np.int64).reshape((len(struct.t), 2, nsym))
        t_con = tuple(map(tuple, config.sym.fuse(t_con[:, :1, :], (1,), -1).tolist()))
    Un, Vn = (struct.n, n0) if nU else (n0, struct.n)

    Ut = tuple(x[:nsym] + y for x, y in zip(struct.t, t_con))
    St = tuple(y + y for y in t_con)
    Vt = tuple(y + x[nsym:] for y, x in zip(t_con, struct.t))
    UD = tuple((ds[0], dm) for ds, dm in zip(struct.D, minD))
    SD = tuple((dm, dm) for dm in minD)
    VD = tuple((dm, ds[1]) for dm, ds in zip(minD, struct.D))
    UDp = np.prod(UD, axis=1, dtype=np.int64).tolist()
    Usl = tuple(_slc(((stop - dp, stop),), ds, dp) for stop, dp, ds in zip(accumulate(UDp), UDp, UD))

    meta = tuple(zip(slices, struct.D, Usl, UD, St, Vt, VD))
    St, Vt, SD, VD = zip(*sorted(zip(St, Vt, SD, VD))) if len(St) > 0 else ((), (), (), ())
    SDp = tuple(dd[0] for dd in SD)
    VDp = np.prod(VD, axis=1, dtype=np.int64).tolist()
    Ssl = tuple(_slc(((stop - dp, stop),), ds, dp) for stop, dp, ds in zip(accumulate(SDp), SDp, SD))
    Vsl = tuple(_slc(((stop - dp, stop),), ds, dp) for stop, dp, ds in zip(accumulate(VDp), VDp, VD))
    Sdict = {x: y.slcs[0] for x, y in zip(St, Ssl)}
    Vdict = {x: y.slcs[0] for x, y in zip(Vt, Vsl)}

    meta = tuple((sl.slcs[0], d, slu.slcs[0], du, Sdict[ts], Vdict[tv], dv) for sl, d, slu, du, ts, tv, dv in meta)

    Ustruct = _struct(s=(struct.s[0], sU), n=Un, diag=False, t=Ut, D=UD, size=sum(UDp))
    Sstruct = _struct(s=(-sU, sU), n=n0, diag=True, t=St, D=SD, size=sum(SDp))
    Vstruct = _struct(s=(-sU, struct.s[1]), n=Vn, diag=False, t=Vt, D=VD, size=sum(VDp))
    return meta, Ustruct, Usl, Sstruct, Ssl, Vstruct, Vsl


def truncation_mask_multiplets(S, tol=0, D_total=float('inf'),
                               eps_multiplet=1e-13, **kwargs) -> yastn.Tensor[bool]:
    """
    Generate a mask tensor from real positive spectrum ``S``, while preserving
    degenerate multiplets. This is achieved by truncating the spectrum
    at the boundary between multiplets.

    Parameters
    ----------
    S: yastn.Tensor
        Diagonal tensor with spectrum.

    tol: float
        relative tolerance.

    D_total: int
        maximum number of elements kept in the result.

    eps_multiplet: float
        relative tolerance on multiplet splitting. If relative difference between
        two consecutive elements of ``S`` is larger than ``eps_multiplet``, these
        elements are not considered as part of the same multiplet.
    """
    if not (S.isdiag and S.yast_dtype == "float64"):
        raise YastnError("Truncation_mask requires S to be real and diagonal.")

    # makes a copy for partial truncations; also detaches from autograd computation graph
    Smask = S.copy()
    Smask._data = Smask.data > float('inf') # all False ?
    S_global_max = None

    # find all multiplets in the spectrum
    # 0) convert to plain dense numpy vector and sort in descending order
    s = S.config.backend.to_numpy(S.data)
    inds = np.argsort(s)[::-1].copy() # make descending
    s = s[inds]

    S_global_max = s[0]
    D_trunc = min(sum(s > (S_global_max * tol)), D_total)
    if D_trunc >= len(s):
        # no truncation
        Smask._data = S.data > -float('inf') # all True ?
        return Smask

    # compute gaps and normalize by magnitude of (abs) larger value.
    # value of gaps[i] gives gap between i-th and i+1 the element of s
    maxgap = np.maximum(np.abs(s[:len(s) - 1]), np.abs(s[1:len(s)])) + 1.0e-16
    gaps = np.abs(s[:len(s) - 1] - s[1:len(s)]) / maxgap

    # find nearest multiplet boundary, keeping at most D_trunc elements
    # i-th element of gaps gives gap between i-th and (i+1)-th element of s
    # Note, s[:D_trunc] selects D_trunc values: from 0th to (D_trunc-1)-th element
    for i in range(D_trunc - 1, -1, -1):
        if gaps[i] > eps_multiplet:
            D_trunc = i+1
            break

    Smask._data[inds[:D_trunc]] = True

    # check symmetry related blocks and truncate to equal length
    active_sectors = filter(lambda x: any(Smask[x]), Smask.struct.t)
    for t in active_sectors:
        tn = np.array(t, dtype=np.int64).reshape((1, 1, -1))
        tn = tuple(S.config.sym.fuse(tn, (1,), -1).ravel().tolist())
        if t == tn:
            continue

        common_size = min(len(Smask[t]), len(Smask[tn]))
        # if related blocks do not have equal length
        if common_size > len(Smask[t]):
            # assert sum(Smask[t][common_size:]) <= 0 ,\
            #     "Symmetry-related blocks do not match"
            Smask[t][common_size:] = False
        if common_size > len(Smask[tn]):
            # assert sum(Smask[tn][common_size:])<=0,\
            #     "Symmetry-related blocks do not match"
            Smask[tn][common_size:] = False

        if not all(Smask[t][:common_size] == Smask[tn][:common_size]):
            Smask[t][:common_size] = Smask[tn][:common_size] = Smask[t][:common_size] & Smask[tn][:common_size]
    return Smask


def truncation_mask(S, tol=0, tol_block=0,
                    D_block=float('inf'), D_total=float('inf'),
                    truncate_multiplets=False,
                    mask_f=None, **kwargs) -> yastn.Tensor[bool]:
    """
    Generate mask tensor based on diagonal and real tensor ``S``.
    It can be then used for truncation.

    Per block options ``D_block`` and ``tol_block`` govern truncation within individual blocks,
    keeping at most ``D_block`` values which are larger than relative cutoff ``tol_block``.

    Parameters
    ----------
    S: yastn.Tensor
        Diagonal tensor with spectrum.

    tol: float
        relative tolerance.

    tol_block: float
        relative tolerance per block.

    D_total: int
        maximum number of elements kept across all blocks.

    D_block: int
        maximum number of elements kept per block.

    truncate_multiplets: bool
        If ``True``, enlarge the truncation range specified by other arguments by shifting
        the cut to the largest gap between to-be-truncated singular values across all blocks.
        It provides a heuristic mechanism to avoid truncating part of a multiplet.
        If ``True``, ``tol_block`` and ``D_block`` are ignored, as ``truncate_multiplets`` is a global condition.
        The default is ``False``.

    mask_f: None | function[yastn.Tensor] -> yastn.Tensor
        Custom mask function. The default is None.
        If provided, it overrides the default function and all other parameters are ignored.
    """
    if mask_f is not None:
        return mask_f(S)

    if not (S.isdiag and S.yast_dtype == "float64"):
        raise YastnError("truncation_mask() requires S to be real and diagonal.")

    # makes a copy for partial truncations; also detaches from autograd computation graph
    S = S.copy()
    Smask = S.copy()
    Smask._data = Smask._data > -float('inf') # all True

    if truncate_multiplets:
        tol_block, D_block = 0, float('inf')

    nsym = S.config.sym.NSYM
    tol_null = 0. if isinstance(tol_block, dict) else tol_block
    D_null = 0 if isinstance(D_block, dict) else D_block
    for t, sl in zip(S.struct.t, S.slices):
        t = t[:nsym]
        tol_rel = tol_block[t] if (isinstance(tol_block, dict) and t in tol_block) else tol_null
        D_tol = sum(S.data[slice(*sl.slcs[0])] > tol_rel * S.config.backend.max_abs(S.data[slice(*sl.slcs[0])])).item()
        D_bl = D_block[t] if (isinstance(D_block, dict) and t in D_block) else D_null
        D_bl = min(D_bl, D_tol)
        if 0 < D_bl < sl.Dp:  # block truncation
            inds = S.config.backend.argsort(S.data[slice(*sl.slcs[0])])
            Smask._data[slice(*sl.slcs[0])][inds[:-D_bl]] = False
        elif D_bl == 0:
            Smask._data[slice(*sl.slcs[0])] = False

    temp_data = S._data * Smask.data
    D_tol = sum(temp_data > tol * S.config.backend.max_abs(temp_data)).item()
    D_total = min(D_total, D_tol)

    if D_total == 0:
        Smask._data[:] = False
        return Smask

    inds = S.config.backend.argsort(temp_data)

    if truncate_multiplets and D_total < len(inds):
        gap = -1
        for p in range(D_total, len(inds)):
            gap_p = abs(S._data[inds[-p]] - S._data[inds[-p - 1]])
            if gap_p > gap:
                D_total = p
                gap = gap_p
            if gap > abs(S._data[inds[-p]]):
                break

    Smask._data[inds[:-D_total]] = False
    return Smask


def qr(a, axes=(0, 1), sQ=1, Qaxis=-1, Raxis=0) -> tuple[yastn.Tensor, yastn.Tensor]:
    r"""
    Split tensor using reduced QR decomposition, such that :math:`a = Q R`,
    with :math:`QQ^\dagger=I`. The charge of `R` is zero. The charge of ``a`` is carried by `Q`.

    Parameters
    ----------
    axes: tuple[int, int] | tuple[Sequence[int], Sequence[int]]
        Specify two groups of legs between which to perform QR, as well as their final order.

    sQ: int
        signature of connecting leg in `Q`; equal 1 or -1. The default is 1.
        `R` is going to have opposite signature on connecting leg.

    Qaxis, Raxis: int
        specify which leg of `Q` and `R` tensors are connecting to the other tensor.
        By default, it is the last leg of `Q` and the first leg of `R`.

    Returns
    -------
    `Q`, `R`
    """
    _test_axes_all(a, axes)
    lout_l, lout_r = _clear_axes(*axes)
    axes = _unpack_axes(a.mfs, lout_l, lout_r)

    data, struct, slices, ls_l, ls_r = _merge_to_matrix(a, axes)
    meta, Qstruct, Qslices, Rstruct, Rslices = _meta_qr(a.config, struct, slices, sQ)

    sizes = tuple(x.size for x in (Qstruct, Rstruct))
    Qdata, Rdata = a.config.backend.qr(data, meta, sizes)

    ls = _leg_struct_trivial(Rstruct, axis=0)

    Qs = tuple(a.struct.s[lg] for lg in axes[0]) + (sQ,)
    Qmeta_unmerge, Qstruct, Qslices = _meta_unmerge_matrix(a.config, Qstruct, Qslices, ls_l, ls, Qs)
    Qdata = _unmerge(a.config, Qdata, Qmeta_unmerge)
    Qmfs = tuple(a.mfs[ii] for ii in lout_l) + ((1,),)
    Qhfs = tuple(a.hfs[ii] for ii in axes[0]) + (_Fusion(s=(sQ,)),)
    Q = a._replace(struct=Qstruct, slices=Qslices, data=Qdata, mfs=Qmfs, hfs=Qhfs)

    Rs = (-sQ,) + tuple(a.struct.s[lg] for lg in axes[1])
    Rmeta_unmerge, Rstruct, Rslices = _meta_unmerge_matrix(a.config, Rstruct, Rslices, ls, ls_r, Rs)
    Rdata = _unmerge(a.config, Rdata, Rmeta_unmerge)
    Rmfs = ((1,),) + tuple(a.mfs[ii] for ii in lout_r)
    Rhfs = (_Fusion(s=(-sQ,)),) + tuple(a.hfs[ii] for ii in axes[1])
    R = a._replace(struct=Rstruct, slices=Rslices, data=Rdata, mfs=Rmfs, hfs=Rhfs)

    Q = Q.moveaxis(source=-1, destination=Qaxis)
    R = R.moveaxis(source=0, destination=Raxis)
    return Q, R


def _meta_qr(config, struct, slices, sQ):
    """
    meta and struct for qr.
    Q has signature = (struct.s[0], sQ)
    R has signature = (-sQ, struct.s[1])
    """
    minD = tuple(min(ds) for ds in struct.D)
    n0 = config.sym.zero()
    nsym = config.sym.NSYM

    if sQ == struct.s[1]:
        t_con = tuple(x[nsym:] for x in struct.t)
    else: # -sQ == struct.s[1]
        t_con = np.array(struct.t, dtype=np.int64).reshape((len(struct.t), 2, nsym))
        t_con = tuple(map(tuple, config.sym.fuse(t_con[:, 1:, :], (1,), -1).tolist()))

    Qt = tuple(x[:nsym] + y for x, y in zip(struct.t, t_con))
    Rt = tuple(y + x[nsym:] for y, x in zip(t_con, struct.t))
    QD = tuple((ds[0], dm) for ds, dm in zip(struct.D, minD))
    RD = tuple((dm, ds[1]) for dm, ds in zip(minD, struct.D))
    QDp = np.prod(QD, axis=1, dtype=np.int64).tolist()
    Qsl = tuple(_slc(((stop - dp, stop),), ds, dp) for stop, dp, ds in zip(accumulate(QDp), QDp, QD))

    meta = tuple(zip(slices, struct.D, Qsl, QD, Rt, RD))

    Rt, RD = zip(*sorted(zip(Rt, RD))) if len(Rt) > 0 else ((), ())
    RDp = np.prod(RD, axis=1, dtype=np.int64).tolist()
    Rsl = tuple(_slc(((stop - dp, stop),), ds, dp) for stop, dp, ds in zip(accumulate(RDp), RDp, RD))
    Rdict = {x: y.slcs[0] for x, y in zip(Rt, Rsl)}

    meta = tuple((sl.slcs[0], d, slq.slcs[0], dq, Rdict[tr], dr) for sl, d, slq, dq, tr, dr in meta)
    Qstruct = struct._replace(t=Qt, D=QD, size=sum(QDp), s=(struct.s[0], sQ))
    Rstruct = struct._replace(t=Rt, D=RD, size=sum(RDp), s=(-sQ, struct.s[1]), n=n0)
    return meta, Qstruct, Qsl, Rstruct, Rsl


def eigh(a, axes, sU=1, Uaxis=-1) -> tuple[yastn.Tensor, yastn.Tensor]:
    r"""
    Split symmetric tensor using exact eigenvalue decomposition, :math:`a= USU^{\dagger}`.

    Tensor is expected to be symmetric (hermitian) with total charge `0`.

    Parameters
    ----------
    axes: tuple[int, int] | tuple[Sequence[int], Sequence[int]]
        Specify two groups of legs between which to perform eigh, as well as their final order.

    sU: int
        signature of connecting leg in `U` equall 1 or -1. The default is 1.

    Uaxis: int
        specify which leg of `U` is the new connecting leg. By default, it is the last leg.

    Returns
    -------
    `S`, `U`
    """
    _test_axes_all(a, axes)
    lout_l, lout_r = _clear_axes(*axes)
    axes = _unpack_axes(a.mfs, lout_l, lout_r)

    if not all(x == 0 for x in a.struct.n):
        raise YastnError('eigh requires tensor charge to be zero.')

    data, struct, slices, ls_l, ls_r = _merge_to_matrix(a, axes)

    if ls_l != ls_r:
        raise YastnError("Tensor likely is not hermitian. Legs of effective square blocks not match.")

    meta, Sstruct, Sslices, Ustruct, Uslices = _meta_eigh(a.config, struct, slices, sU)
    sizes = tuple(x.size for x in (Sstruct, Ustruct))

    Sdata, Udata = a.config.backend.eigh(data, meta, sizes)

    ls_s = _leg_struct_trivial(Sstruct, axis=1)

    Us = tuple(a.struct.s[lg] for lg in axes[0]) + (sU,)
    Umeta_unmerge, Ustruct, Uslices = _meta_unmerge_matrix(a.config, Ustruct, Uslices, ls_l, ls_s, Us)
    Udata = _unmerge(a.config, Udata, Umeta_unmerge)
    Umfs = tuple(a.mfs[ii] for ii in lout_l) + ((1,),)
    Uhfs = tuple(a.hfs[ii] for ii in axes[0]) + (_Fusion(s=(sU,)),)
    U = a._replace(struct=Ustruct, slices=Uslices, data=Udata, mfs=Umfs, hfs=Uhfs)

    Smfs = ((1,), (1,))
    Shfs = (_Fusion(s=(-sU,)), _Fusion(s=(sU,)))
    S = a._replace(struct=Sstruct, slices=Sslices, data=Sdata, mfs=Smfs, hfs=Shfs)

    U = U.moveaxis(source=-1, destination=Uaxis)
    return S, U


def _meta_eigh(config, struct, slices, sU):
    """
    meta and struct for eigh
    U has signature = (struct.s[0], sU)
    S has signature = (-sU, sU)
    """
    n0 = config.sym.zero()
    nsym = config.sym.NSYM

    if sU == -struct.s[0]:
        t_con = tuple(x[:nsym] for x in struct.t)
    else: # and sU == struct.s[0]
        t_con = np.array(struct.t, dtype=np.int64).reshape((len(struct.t), 2, nsym))
        t_con = tuple(map(tuple, config.sym.fuse(t_con[:, :1, :], (1,), -1).tolist()))

    Ut = tuple(x[:nsym] + y for x, y in zip(struct.t, t_con))
    Ustruct = struct._replace(t=Ut, s=(struct.s[0], sU))

    St = tuple(y + y for y in t_con)
    SD = struct.D

    meta = tuple(zip(slices, struct.D, St))

    St, SD = zip(*sorted(zip(St, SD))) if len(St) > 0 else ((), ())
    SDp = tuple(dd[0] for dd in SD)

    Ssl = tuple(_slc(((stop - dp, stop),), ds, dp) for stop, dp, ds in zip(accumulate(SDp), SDp, SD))
    Sdict = {x: y.slcs[0] for x, y in zip(St, Ssl)}

    meta = tuple((sl.slcs[0], d, sl.slcs[0], d, Sdict[ts]) for sl, d, ts in meta)

    Sstruct = _struct(s=(-sU, sU), n=n0, diag=True, t=St, D=SD, size=sum(SDp))
    return meta, Sstruct, Ssl, Ustruct, slices


def eigh_with_truncation(a, axes, sU=1, Uaxis=-1,
                         tol=0, tol_block=0, D_block=float('inf'), D_total=float('inf'),
                         truncate_multiplets=False) -> tuple[yastn.Tensor, yastn.Tensor]:
    r"""
    Split symmetric tensor using exact eigenvalue decomposition, :math:`a= USU^{\dagger}`.
    Optionally, truncate the resulting decomposition.

    Tensor is expected to be symmetric (hermitian) with total charge 0.
    Truncation can be based on relative tolerance, bond dimension of each block,
    and total bond dimension across all blocks (whichever gives smaller total dimension).
    Truncate based on tolerance only if some eigenvalues are positive -- than all negative ones are discarded.

    Parameters
    ----------
    axes: tuple[int, int] | tuple[Sequence[int], Sequence[int]]
        Specify two groups of legs between which to perform eigh, as well as their final order.

    sU: int
        signature of connecting leg in `U` equall 1 or -1. The default is 1.

    Uaxis: int
        specify which leg of `U` is the new connecting leg. By default, it is the last leg.

    tol: float
        relative tolerance of eigen-values below which to truncate across all blocks.

    tol_block: float
        relative tolerance of eigen-values below which to truncate within individual blocks.

    D_block: int
        largest number of eigen-values to keep in a single block.

    D_total: int
        largest total number of eigen-values to keep.

    Returns
    -------
    `S`, `U`
    """
    S, U = eigh(a, axes=axes, sU=sU)

    Smask = truncation_mask(S, tol=tol, tol_block=tol_block,
                            D_block=D_block, D_total=D_total,
                            truncate_multiplets=truncate_multiplets)

    S, U = Smask.apply_mask(S, U, axes=(0, -1))
    U = U.moveaxis(source=-1, destination=Uaxis)
    return S, U


def entropy(a, alpha=1, tol=1e-12) -> Number:
    r"""
    Calculate entropy from probabilities encoded in diagonal tensor ``a``.

    Normalizes (sum of) ``a`` to 1, but do not check correctness otherwise.
    Use base-2 log. For empty or zero tensor, returns ``0``.

    Parameters
    ----------
    alpha: float
        Order of Renyi entropy.
        ``alpha=1`` (the default) is von Neuman entropy: :math:`-{\rm Tr}(a \cdot {\rm log2}(a))`
        otherwise: :math:`\frac{1}{1-alpha} {\rm log2}({\rm Tr}(a^{alpha}))`

    tol: float
        Discard all probabilities smaller than ``tol`` during calculation.
    """
    if not a.isdiag:
        raise YastnError("yastn.linalg.entropy requires diagonal tensor.")
    if not alpha > 0:
        raise YastnError("yastn.linalg.entropy requires positive order alpha.")
    return a.config.backend.entropy(a._data, alpha=alpha, tol=tol)<|MERGE_RESOLUTION|>--- conflicted
+++ resolved
@@ -201,13 +201,9 @@
     elif not compute_uv and policy == 'fullrank':
         Sdata = a.config.backend.svdvals(data, meta, sizes[1])
     elif compute_uv and policy == 'lowrank':
-<<<<<<< HEAD
         Udata, Sdata, Vdata = a.config.backend.svd_lowrank(data, meta, sizes)
-=======
-        Udata, Sdata, Vdata = a.config.backend.svd_lowrank(data, meta, sizes, **kwargs)
     elif compute_uv and policy == 'arnoldi':
         Udata, Sdata, Vdata = a.config.backend.svd_arnoldi(data, meta, sizes)
->>>>>>> 736236bf
     else:
         raise YastnError('svd() policy should in (`arnoldi`, `lowrank`, `fullrank`). compute_uv == False only works with `fullrank`')
 
