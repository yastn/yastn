--- conflicted
+++ resolved
@@ -22,12 +22,9 @@
 from ._merging import _merge_to_matrix, _meta_unmerge_matrix, _unmerge
 from ._merging import _Fusion, _leg_struct_trivial
 # from ..krylov._krylov import svds
-<<<<<<< HEAD
 import sys
 import logging
 logger= logging.getLogger(__name__)
-=======
->>>>>>> 4670be70
 
 __all__ = ['qr', 'norm', 'entropy', 'truncation_mask', 'truncation_mask_multiplets',
            'svd', 'svd_with_truncation', 'eig', 'eigh', 'eigh_with_truncation']
@@ -108,10 +105,7 @@
     -------
     `U`, `S`, `V`
     """
-<<<<<<< HEAD
     verbosity = kwargs.get('verbosity', 0)
-=======
->>>>>>> 4670be70
     U, S, V = svd(a, axes=axes, sU=sU, nU=nU, policy=policy, D_block=D_block,
                   fix_signs=fix_signs, svd_on_cpu=svd_on_cpu, **kwargs)
     Smask = truncation_mask(S, tol=tol, tol_block=tol_block,
@@ -197,24 +191,10 @@
     -------
     `U`, `S`, `V` (when ``compute_uv=True``) or `S` (when ``compute_uv=False``)
     """
-<<<<<<< HEAD
     POLICIES = ['fullrank', 'lowrank', 'randomized', 'block_arnoldi', 'block_propack', 'krylov']
     # 1. validation
     if policy not in POLICIES:
        raise YastnError(f"Invalid SVD solver/policy {policy}. Choose one of {POLICIES}.")
-=======
-    if policy == "krylov":
-        from ..krylov._krylov import svds
-        if 'D_block' not in kwargs:
-            raise YastnError(policy + " policy in svd requires passing argument D_block.")
-        else:
-            # WIP: BUG for SVDS
-            D_block = min(kwargs['D_block'], min(a.get_shape(axes=0), a.get_shape(axes=1)))
-            U, S, Vh = svds(a, axes=axes, sU=sU, nU=nU, k=D_block, ncv=None, tol=0, which='LM', solver='arpack')
-            return U, S, Vh
-
-
->>>>>>> 4670be70
     _test_axes_all(a, axes)
     
     # 2. Global solvers
@@ -271,7 +251,6 @@
         Sdata = a.config.backend.svdvals(data, meta, sizes[1])
     elif compute_uv and policy == 'lowrank':
         Udata, Sdata, Vdata = a.config.backend.svd_lowrank(data, meta, sizes)
-<<<<<<< HEAD
     elif policy == 'randomized': # always computes partial U and V
         Udata, Sdata, Vdata = a.config.backend.svd_randomized(data, meta, sizes, **kwargs)
     elif compute_uv and policy in ['block_arnoldi', 'block_propack']:
@@ -281,12 +260,6 @@
         elif policy == 'block_propack':
             solver = 'propack'
         Udata, Sdata, Vdata = a.config.backend.svds_scipy(data, meta, sizes, thresh, solver)
-=======
-    elif compute_uv and policy == 'arnoldi':
-        thresh = kwargs.get('svds_thresh', 0.2)
-        solver = kwargs.get('svds_solver', 'arpack')
-        Udata, Sdata, Vdata = a.config.backend.svd_arnoldi(data, meta, sizes, thresh, solver)
->>>>>>> 4670be70
     else:
         raise YastnError("compute_uv == False is supported only for policy='fullrank'")
 
@@ -965,11 +938,7 @@
         ``‘LR’`` : sort by real part, largest first.
 
     policy: str
-<<<<<<< HEAD
-        * ``"fullrank"`` : Use standard full ED for ``"fullrank"`` and then truncate.
-=======
         ``"fullrank"`` : Use standard full ED for ``"fullrank"`` and then truncate.
->>>>>>> 4670be70
         kwargs will be passed to those functions for non-default settings.
 
     tol: float
