from ._ctm_iteration_routines import check_consistency_tensors
from ._ctm_iteration_routines import fPEPS_2layers
from ._ctm_observable_routines import apply_TMO_left, con_bi, array_EV2pt, array2ptdiag
import yastn
import numpy as np

def nn_exp_dict(peps, env, op):
    peps = check_consistency_tensors(peps)
    obs_hor = {}
    obs_ver = {}
    
    for ms in op.keys():
        obs_hor[ms] = {}
        obs_ver[ms] = {}
        
        opt = op.get(ms)
        
        for bds_h in peps.nn_bonds(dirn='h'):  # correlators on all horizontal bonds
            val_hor = EV2ptcorr(peps, env, opt, bds_h.site_0, bds_h.site_1)
<<<<<<< HEAD
            res_hor.append(val_hor[0])
        for bds_v in peps.bonds(dirn='v'): # correlators on all vertical bonds
            val_ver = EV2ptcorr(peps, env, opt, bds_v.site_0, bds_v.site_1)
            res_ver.append(val_ver[0])

        dic_hor_mean = {ms: np.mean(res_hor)}
        dic_ver_mean = {ms: np.mean(res_ver)}
        dic_hor_sum = {ms: np.sum(res_hor)}
        dic_ver_sum = {ms: np.sum(res_ver)}
        obs_hor_mean.update(dic_hor_mean)
        obs_ver_mean.update(dic_ver_mean)
        obs_hor_sum.update(dic_hor_sum)
        obs_ver_sum.update(dic_ver_sum)

    return obs_hor_mean, obs_ver_mean, obs_hor_sum, obs_ver_sum
=======
            obs_hor[ms][(bds_h.site_0, bds_h.site_1)] = val_hor[0]
        
        for bds_v in peps.nn_bonds(dirn='v'):  # correlators on all vertical bonds
            val_ver = EV2ptcorr(peps, env, opt, bds_v.site_0, bds_v.site_1)
            obs_ver[ms][(bds_v.site_0, bds_v.site_1)] = val_ver[0]
            
    return obs_hor, obs_ver
>>>>>>> ee711f96

def nnn_exp_dict(peps, env, op):
    peps = check_consistency_tensors(peps)
    obs_d1 = {}  # for diagonal 1
    obs_d2 = {}  # for diagonal 2
    
    for ms in op.keys():
        obs_d1[ms] = {}
        obs_d2[ms] = {}
        
        opt = op.get(ms)
        
        for bds_d1 in peps.nnn_bonds(dirn='d1'):  # correlators on all diagonal 1 bonds
            val_d1 = EV2ptcorr(peps, env, opt, bds_d1.site_0, bds_d1.site_1)
            obs_d1[ms][(bds_d1.site_0, bds_d1.site_1)] = val_d1[0]
        
        for bds_d2 in peps.nnn_bonds(dirn='d2'):  # correlators on all diagonal 2 bonds
            val_d2 = EV2ptcorr(peps, env, opt, bds_d2.site_0, bds_d2.site_1)
            obs_d2[ms][(bds_d2.site_0, bds_d2.site_1)] = val_d2[0]
            
    return obs_d1, obs_d2


def nn_bond(peps, env, op, bd):

    r"""
    Returns expecation value for specified nearest-neighbor bond.

    Parameters
    ----------
    peps : class Peps
           class containing peps data along with the lattice structure data

    env  : class CtmEnv
         Class containing ctm environmental tensors along with lattice structure data

    op   : dict
         Contains NN pair of obsevables with dictionary key 'l' corresponding to
         the observable on the left and key 'r' corresponding to
         the observable on the right

    bd: NamedTuple
        contains info about NN sites where the oexpectation value is to be calculated

    """

    peps = check_consistency_tensors(peps)
    val = EV2ptcorr(peps, env, op, bd.site_0, bd.site_1)
    return val

def measure_one_site_spin(A, ms, env, op=None):
    r"""
    Returns the overlap of bra and ket on a single site.

    Parameters
    ----------
    A : single peps tensor at site ms

    ms : site where we want to measure some observable

    env: class CtmEnv
        class containing ctm environmental tensors along with lattice structure data

    op: single site operator
    """

    if op is not None:
        AAb = fPEPS_2layers(A, op=op, dir='1s')
    elif op is None:
        AAb = fPEPS_2layers(A)
    vecl = yastn.tensordot(env[ms].l, env[ms].tl, axes=(2, 0))
    vecl = yastn.tensordot(env[ms].bl, vecl, axes=(1, 0))
    new_vecl = apply_TMO_left(vecl, env, ms, AAb)
    vecr = yastn.tensordot(env[ms].tr, env[ms].r, axes=(1, 0))
    vecr = yastn.tensordot(vecr, env[ms].br, axes=(2, 0))
    hor = con_bi(new_vecl, vecr)
    return hor


def one_site(peps, env, op):
    r"""
    Measures the expectation value of single site operators all over the lattice.

    Parameters
    ----------
    peps : class Peps
        class containing peps data along with the lattice structure data

    env: class CtmEnv
        class containing ctm environment tensors along with lattice structure data

    op: single site operator

    Returns
    -------
<<<<<<< HEAD
    mean_one_site: expectation value of one site observables averaged over all the lattice sites

    mat: expectation value of all the sites in a 2D table form
=======
    site_exp_dict: dictionary containing site coordinates as keys and their corresponding expectation values as values
>>>>>>> ee711f96
    """

    site_exp_dict = {}  # Dictionary to store site-wise expectation values

    peps = check_consistency_tensors(peps)

    if peps.lattice == 'checkerboard':
        lists = [(0,0), (0,1)]
    else:
        lists = peps.sites()
<<<<<<< HEAD

    one_site_exp = np.zeros(len(lists))
=======
>>>>>>> ee711f96

    for ms in lists:
        Am = peps[ms]
        val_op = measure_one_site_spin(Am, ms, env, op=op)
        val_norm = measure_one_site_spin(Am, ms, env, op=None)
        site_exp_value = val_op / val_norm  # expectation value of particular target site

        # Store the site and its expectation value in the dictionary
        site_exp_dict[ms] = site_exp_value

    return site_exp_dict




def EV2ptcorr(peps, env, op, site0, site1):

    r"""
    Returns two-point correlators given any two sites.

    Parameters
    ----------
    peps : class Peps
        class containing peps data along with the lattice structure data

    env: class CtmEnv
        class containing ctm environment tensors along with lattice structure data

    op: observable whose two-point correlators need to be calculated

    site0, site1: sites where the two-point correlator is to be calculated
    """

    x0, y0 = site0
    x1, y1 = site1

    if (x0-x1) == 0 or (y0-y1) == 0:   # check if axial
        exp_corr = EV2ptcorr_axial(peps, env, op, site0, site1)
    elif abs(x0-x1) == 1 and abs(y0-y1) == 1:   # check if diagonal
        exp_corr = EV2ptcorr_diagonal(peps, env, op, site0, site1)

    return exp_corr


def EV2ptcorr_axial(peps, env, op, site0, site1):

    r"""
    Returns two-point correlators along axial direction (horizontal or vertical) given any two sites and observables
    to be evaluated on those sites. Directed from EV2ptcorr when sites lie in the axial (horizontal or vertical) direction
    """

    peps = check_consistency_tensors(peps) # to check if A has the desired fused form of legs i.e. t l b r [s a]
    norm_array = array_EV2pt(peps, env, site0, site1)
    op_array = array_EV2pt(peps, env, site0, site1, op)
    array_corr = op_array / norm_array

    return array_corr


def EV2ptcorr_diagonal(peps, env, op, site0, site1):

    r"""
    Returns two-point correlators along diagonal direction given any two sites and observables
    to be evaluated on those sites. Directed from EV2ptcorr when sites lie diagonally.
    """

    peps = check_consistency_tensors(peps) # to check if A has the desired fused form of legs i.e. t l b r [s a]
    op_array = diagonal(peps, env, op, site0, site1)

    return op_array


def diagonal(peps, env, ops, site0, site1):

    # site0 has to be to at left and site1 at right according to the defined fermionic order
    # decide if site0 is at top or bottom
    x0, y0 = site0
    x1, y1 = site1

    if x0<x1:
        ptl,ptr, pbr, pbl = site0, peps.nn_site(site0, d='r'), site1, peps.nn_site(site1, d='l')
    elif x1<x0:
        ptr, ptl, pbl, pbr = site1, peps.nn_site(site1, d='l'), site0, peps.nn_site(site0, d='r')

    AAb_top = {'l': fPEPS_2layers(peps[ptl]), 'r': fPEPS_2layers(peps[ptr])}     # top layer of double peps tensors without operator
    AAb_bottom = {'l': fPEPS_2layers(peps[pbl]), 'r': fPEPS_2layers(peps[pbr])}  # bottom layer of double peps tensors without operator
    normd = array2ptdiag(peps, env, AAb_top, AAb_bottom, site0, site1)

    # print('#####################')
    # print('site left', site0)
    # print('site right', site1)
    # print('norm ',normd)

    if x0<x1:
        AAbop_top = {'l': fPEPS_2layers(peps[ptl], op=ops['l'], dir='l'), 'r': fPEPS_2layers(peps[ptr])} # top layer of double peps tensors with operator
        AAbop_bottom = {'l': fPEPS_2layers(peps[pbl]), 'r': fPEPS_2layers(peps[pbr], op=ops['r'], dir='r')} # bottom layer of double peps tensors with operator
    elif x1<x0:
        AAbop_top = {'l': fPEPS_2layers(peps[ptl]), 'r': fPEPS_2layers(peps[ptr], op=ops['r'], dir='r')} # top layer of dounle peps tensors with operator
        AAbop_bottom = {'l': fPEPS_2layers(peps[pbl], op=ops['l'], dir='l'), 'r': fPEPS_2layers(peps[pbr])} # bottom layer of double peps tensors with operator

    expdg = array2ptdiag(peps, env, AAbop_top, AAbop_bottom, site0, site1, flag_str='ws')
    exp_diag = expdg/normd

    # print('expectation value of diagonal correlator', exp_diag)
    # print('#####################')

    return exp_diag<|MERGE_RESOLUTION|>--- conflicted
+++ resolved
@@ -2,66 +2,47 @@
 from ._ctm_iteration_routines import fPEPS_2layers
 from ._ctm_observable_routines import apply_TMO_left, con_bi, array_EV2pt, array2ptdiag
 import yastn
-import numpy as np
 
 def nn_exp_dict(peps, env, op):
     peps = check_consistency_tensors(peps)
     obs_hor = {}
     obs_ver = {}
-    
+
     for ms in op.keys():
         obs_hor[ms] = {}
         obs_ver[ms] = {}
-        
+
         opt = op.get(ms)
-        
+
         for bds_h in peps.nn_bonds(dirn='h'):  # correlators on all horizontal bonds
             val_hor = EV2ptcorr(peps, env, opt, bds_h.site_0, bds_h.site_1)
-<<<<<<< HEAD
-            res_hor.append(val_hor[0])
-        for bds_v in peps.bonds(dirn='v'): # correlators on all vertical bonds
-            val_ver = EV2ptcorr(peps, env, opt, bds_v.site_0, bds_v.site_1)
-            res_ver.append(val_ver[0])
-
-        dic_hor_mean = {ms: np.mean(res_hor)}
-        dic_ver_mean = {ms: np.mean(res_ver)}
-        dic_hor_sum = {ms: np.sum(res_hor)}
-        dic_ver_sum = {ms: np.sum(res_ver)}
-        obs_hor_mean.update(dic_hor_mean)
-        obs_ver_mean.update(dic_ver_mean)
-        obs_hor_sum.update(dic_hor_sum)
-        obs_ver_sum.update(dic_ver_sum)
-
-    return obs_hor_mean, obs_ver_mean, obs_hor_sum, obs_ver_sum
-=======
             obs_hor[ms][(bds_h.site_0, bds_h.site_1)] = val_hor[0]
-        
+
         for bds_v in peps.nn_bonds(dirn='v'):  # correlators on all vertical bonds
             val_ver = EV2ptcorr(peps, env, opt, bds_v.site_0, bds_v.site_1)
             obs_ver[ms][(bds_v.site_0, bds_v.site_1)] = val_ver[0]
-            
+
     return obs_hor, obs_ver
->>>>>>> ee711f96
 
 def nnn_exp_dict(peps, env, op):
     peps = check_consistency_tensors(peps)
     obs_d1 = {}  # for diagonal 1
     obs_d2 = {}  # for diagonal 2
-    
+
     for ms in op.keys():
         obs_d1[ms] = {}
         obs_d2[ms] = {}
-        
+
         opt = op.get(ms)
-        
+
         for bds_d1 in peps.nnn_bonds(dirn='d1'):  # correlators on all diagonal 1 bonds
             val_d1 = EV2ptcorr(peps, env, opt, bds_d1.site_0, bds_d1.site_1)
             obs_d1[ms][(bds_d1.site_0, bds_d1.site_1)] = val_d1[0]
-        
+
         for bds_d2 in peps.nnn_bonds(dirn='d2'):  # correlators on all diagonal 2 bonds
             val_d2 = EV2ptcorr(peps, env, opt, bds_d2.site_0, bds_d2.site_1)
             obs_d2[ms][(bds_d2.site_0, bds_d2.site_1)] = val_d2[0]
-            
+
     return obs_d1, obs_d2
 
 
@@ -137,13 +118,7 @@
 
     Returns
     -------
-<<<<<<< HEAD
-    mean_one_site: expectation value of one site observables averaged over all the lattice sites
-
-    mat: expectation value of all the sites in a 2D table form
-=======
     site_exp_dict: dictionary containing site coordinates as keys and their corresponding expectation values as values
->>>>>>> ee711f96
     """
 
     site_exp_dict = {}  # Dictionary to store site-wise expectation values
@@ -154,11 +129,6 @@
         lists = [(0,0), (0,1)]
     else:
         lists = peps.sites()
-<<<<<<< HEAD
-
-    one_site_exp = np.zeros(len(lists))
-=======
->>>>>>> ee711f96
 
     for ms in lists:
         Am = peps[ms]
