--- conflicted
+++ resolved
@@ -1,11 +1,7 @@
 from .... import ncon
 from .. import Site, Peps, Peps2Layers, EnvCTM
 from .... import Tensor
-<<<<<<< HEAD
-import numpy as np
-=======
 from ._env_auxlliary import append_vec_tl, append_vec_br, append_vec_tr, append_vec_bl
->>>>>>> 5677f974
 from typing import Sequence, Union, TypeVar
 import logging
 log = logging.getLogger(__name__)
