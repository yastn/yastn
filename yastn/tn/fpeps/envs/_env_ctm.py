--- conflicted
+++ resolved
@@ -31,18 +31,6 @@
 	r"""
 	Dataclass for CTM environment tensors associated with Peps lattice site.
 
-<<<<<<< HEAD
-    Contains fields ``tl``, ``t``, ``tr``, ``r``, ``br``, ``b``, ``bl``, ``l``
-    """
-    tl = None # top-left
-    t = None  # top
-    tr = None # top-right
-    r = None  # right
-    br = None # bottom-right
-    b = None  # bottom
-    bl = None # bottom-left
-    l = None  # left
-=======
 	Contains fields ``tl``, ``t``, ``tr``, ``r``, ``br``, ``b``, ``bl``, ``l``
 	"""
 	tl = None # top-left
@@ -53,7 +41,6 @@
 	b = None  # bottom
 	bl = None # bottom-left
 	l = None  # left
->>>>>>> 2144bb05
 
 
 @dataclass()
@@ -76,720 +63,6 @@
 
 
 class EnvCTM(Peps):
-<<<<<<< HEAD
-    def __init__(self, psi, init='rand', leg=None):
-        r"""
-        Environment used in Corner Transfer Matrix Renormalization Group algorithm.
-
-        Note:
-            Index convention for environment tensor
-                
-                * enlarged corners: anti-clockwise
-
-        Parameters
-        ----------
-        psi: yastn.tn.Peps
-            PEPS lattice to be contracted using CTM.
-            If ``psi`` has physical legs, a double-layer PEPS with no physical legs is formed.
-
-        init: str
-            None, 'eye' or 'rand'. Initialization scheme, see :meth:`yastn.tn.fpeps.EnvCTM.reset_`.
-
-        leg: Optional[yastn.Leg]
-            Passed to :meth:`yastn.tn.fpeps.EnvCTM.reset_` to further customize initialization.
-        """
-        super().__init__(psi.geometry)
-        self.psi = Peps2Layers(psi) if psi.has_physical() else psi
-        if init not in (None, 'rand', 'eye', 'dl'):
-            raise YastnError(f"EnvCTM {init=} not recognized. Should be 'rand', 'eye', 'dl', None.")
-        for site in self.sites():
-            self[site] = EnvCTM_local()
-        if init is not None:
-            self.reset_(init=init, leg=leg)
-
-    def copy(self) -> EnvCTM:
-        env = EnvCTM(self.psi, init=None)
-        for site in env.sites():
-            for dirn in ['tl', 'tr', 'bl', 'br', 't', 'l', 'b', 'r']:
-                setattr(env[site], dirn, getattr(self[site], dirn).copy())
-        return env
-    
-    def clone(self) -> EnvCTM:
-        r"""
-        Return a clone of the environment preserving the autograd - resulting clone is a part
-        of the computational graph. Data of cloned environment tensors is indepedent
-        from the originals.
-        """
-        env = EnvCTM(self.psi, init=None)
-        for site in env.sites():
-            for dirn in ['tl', 'tr', 'bl', 'br', 't', 'l', 'b', 'r']:
-                setattr(env[site], dirn, getattr(self[site], dirn).clone())
-        return env
-
-    def detach(self) -> EnvCTM:  
-        r"""
-        Return a detached view of the environment - resulting environment is **not** a part
-        of the computational graph. Data of detached environment tensors is shared
-        with the originals.
-        """
-        env = EnvCTM(self.psi, init=None)
-        for site in env.sites():
-            for dirn in ['tl', 'tr', 'bl', 'br', 't', 'l', 'b', 'r']:
-                setattr(env[site], dirn, getattr(self[site], dirn).detach())
-        return env
-
-    def detach_(self):
-        r"""
-        Detach all environment tensors from the computational graph.
-        Data of environment tensors in detached environment is a `view` of the original data.
-        """
-        for site in self.sites():
-            for dirn in ["tl", "tr", "bl", "br", "t", "l", "b", "r"]:
-                getattr(self[site], dirn)._data.detach_()
-
-
-    def shallow_copy(self) -> EnvCTM:
-        env = EnvCTM(self.psi, init=None)
-        for site in env.sites():
-            for dirn in ['tl', 'tr', 'bl', 'br', 't', 'l', 'b', 'r']:
-                setattr(env[site], dirn, getattr(self[site], dirn))
-        return env
-
-    def reset_(self, init='rand', leg=None):
-        r"""
-        Initialize CTMRG environments of PEPS tensors.
-
-        Parameters
-        ----------
-        init: str
-        'eye' or 'rand'.
-        - If ``eye``, it starts with identity environments of dimension 1.
-        - If ``rand``, environmental tensors are set randomly.
-
-        leg : None | yastn.Leg
-            Specifies the leg structure for CTMRG virtual legs during initialization.
-            - If ``None``, sets the CTMRG bond dimension to 1 in random initialization.
-            - If ``yastn.Leg``, uses the provided leg for initializing CTMRG virtual legs.
-        """
-        config = self.psi.config
-        leg0 = Leg(config, s=1, t=(config.sym.zero(),), D=(1,))
-
-        if init == 'nn': #None?
-            pass
-        else:
-            if leg is None:
-                leg = leg0
-
-            for site in self.sites():
-                legs = self.psi[site].get_legs()
-
-                for dirn in ('tl', 'tr', 'bl', 'br'):
-                    if self.nn_site(site, d=dirn) is None or init == 'eye':
-                        setattr(self[site], dirn, eye(config, legs=[leg0, leg0.conj()], isdiag=False))
-                    else:
-                        setattr(self[site], dirn, rand(config, legs=[leg, leg.conj()]))
-
-                for ind, dirn in enumerate('tlbr'):
-                    if self.nn_site(site, d=dirn) is None or init == 'eye':
-                        tmp1 = identity_boundary(config, legs[ind].conj())
-                        tmp0 = eye(config, legs=[leg0, leg0.conj()], isdiag=False)
-                        tmp = tensordot(tmp0, tmp1, axes=((), ())).transpose(axes=(0, 2, 1))
-                        setattr(self[site], dirn, tmp)
-                    else:
-                        setattr(self[site], dirn, rand(config, legs=[leg, legs[ind].conj(), leg.conj()]))
-
-    def init_env_from_onsite_(self, normalize : Union[str,Callable]='inf'):
-        r"""
-        Initialize CTMRG environment by tracing on-site double-layer tensors A.
-
-        For double-layer PEPS, the top-left corner is initialized as
-
-            C_(bb',rr')= \sum_{ll',tt',s} A_tlbrs A*_t'l'b'r's
-
-        with other corners initialized analogously. The half-row/-column tensors T are
-        also initialized by tracing. For top half-column tensors
-
-            T_(ll',bb',rr') = \sum_{tt',s} A_tlbrs A*_t'l'b'r's
-
-        and analogously for the remaining T tensors.
-
-        Args:
-            normalize: Normalization of initial environment tensors or custom normalization function
-                with signature f(Tensor)->Tensor.
-                For 'inf' (default) normalizes magnitude of largest element to 1, i.e. L-infinity norm.
-        """
-        assert isinstance(self.psi, Peps2Layers), "Initialization by traced double-layer on-site tensors requires double-layer PEPS"
-        for site in self.sites():
-            for dirn, cor_f in ( ('tl', cor_tl), ('tr', cor_tr), ('bl', cor_bl), ('br', cor_br)):
-                shifted_site= self.nn_site(site,dirn)
-                C= cor_f(self.psi.bra[shifted_site], A_ket=self.psi.ket[shifted_site])
-                C= C/C.norm(p=normalize) if isinstance(normalize,str) else normalize(C)
-                setattr(self[site], dirn, C)
-
-            for dirn, edge_f in ( ('t',edge_t), ('l',edge_l), ('b',edge_b), ('r',edge_r) ):
-                shifted_site= self.nn_site(site,dirn)
-                T= edge_f(self.psi.bra[shifted_site], A_ket=self.psi.ket[shifted_site])
-                T= T/T.norm(p=normalize) if isinstance(normalize,str) else normalize(T)
-                setattr(self[site], dirn, T)
-
-
-    def boundary_mps(self, n, dirn):
-        r""" Convert environmental tensors of Ctm to an MPS """
-        if dirn == 'b':
-            H = mps.Mps(N=self.Ny)
-            for ny in range(self.Ny):
-                H.A[ny] = self[n, ny].b.transpose(axes=(2, 1, 0))
-            H = H.conj()
-        elif dirn == 'r':
-            H = mps.Mps(N=self.Nx)
-            for nx in range(self.Nx):
-                H.A[nx] = self[nx, n].r
-        elif dirn == 't':
-            H = mps.Mps(N=self.Ny)
-            for ny in range(self.Ny):
-                H.A[ny] = self[n, ny].t
-        elif dirn == 'l':
-            H = mps.Mps(N=self.Nx)
-            for nx in range(self.Nx):
-                H.A[nx] = self[nx, n].l.transpose(axes=(2, 1, 0))
-            H = H.conj()
-        return H
-
-    def measure_1site(self, O, site=None) -> dict:
-        r"""
-        Calculate local expectation values within CTM environment.
-
-        Returns a number if ``site`` is provided.
-        If ``None``, returns a dictionary {site: value} for all unique lattice sites.
-
-        Parameters
-        ----------
-        env: EnvCtm
-            Class containing CTM environment tensors along with lattice structure data.
-
-        O: Tensor
-            Single-site operator
-        """
-        if site is None:
-            return {site: self.measure_1site(O, site) for site in self.sites()}
-
-        lenv = self[site]
-        ten = self.psi[site]
-        vect = (lenv.l @ lenv.tl) @ (lenv.t @ lenv.tr)
-        vecb = (lenv.r @ lenv.br) @ (lenv.b @ lenv.bl)
-
-        tmp = tensordot(vect, ten, axes=((2, 1), (0, 1)))
-        val_no = tensordot(vecb, tmp, axes=((0, 1, 2, 3), (1, 3, 2, 0))).to_number()
-
-        if O.ndim == 2:
-            ten.set_operator_(O)
-        else:  # for a single-layer Peps, replace with new peps tensor
-            ten = O
-        tmp = tensordot(vect, ten, axes=((2, 1), (0, 1)))
-        val_op = tensordot(vecb, tmp, axes=((0, 1, 2, 3), (1, 3, 2, 0))).to_number()
-
-        return val_op / val_no
-
-    def measure_nn(self, O, P, bond=None) -> dict:
-        r"""
-        Calculate nearest-neighbor expectation values within CTM environment.
-
-        Return a number if the nearest-neighbor ``bond`` is provided.
-        If ``None``, returns a dictionary {bond: value} for all unique lattice bonds.
-
-        Parameters
-        ----------
-        O, P: yastn.Tensor
-            Calculate <O_s0 P_s1>.
-            P is applied first, which might matter for fermionic operators.
-
-        bond: yastn.tn.fpeps.Bond | tuple[tuple[int, int], tuple[int, int]]
-            Bond of the form (s0, s1). Sites s0 and s1 should be nearest-neighbors on the lattice.
-        """
-
-        if bond is None:
-             return {bond: self.measure_nn(O, P, bond) for bond in self.bonds()}
-
-        bond = Bond(*bond)
-        dirn, l_ordered = self.nn_bond_type(bond)
-        f_ordered = self.f_ordered(*bond)
-        s0, s1 = bond if l_ordered else bond[::-1]
-        env0, env1 = self[s0], self[s1]
-        ten0, ten1 = self.psi[s0], self.psi[s1]
-
-        if O.ndim == 2 and P.ndim == 2:
-            G0, G1 = gate_product_operator(O, P, l_ordered, f_ordered)
-        elif O.ndim == 3 and P.ndim == 3:
-            G0, G1 = gate_fix_order(O, P, l_ordered, f_ordered)
-        # else:
-        #     raise YastnError("Both operators O and P should have the same ndim==2, or ndim=3.")
-
-        if dirn == 'h':
-            vecl = (env0.bl @ env0.l) @ (env0.tl @ env0.t)
-            vecr = (env1.tr @ env1.r) @ (env1.br @ env1.b)
-
-            tmp0 = tensordot(ten0, vecl, axes=((0, 1), (2, 1)))
-            tmp0 = tensordot(env0.b, tmp0, axes=((1, 2), (0, 2)))
-            tmp1 = tensordot(vecr, ten1, axes=((2, 1), (2, 3)))
-            tmp1 = tensordot(tmp1, env1.t, axes=((2, 0), (1, 2)))
-            val_no = vdot(tmp0, tmp1, conj=(0, 0))
-
-            if O.ndim <= 3:
-                ten0.ket = apply_gate_onsite(ten0.ket, G0, dirn='l')
-            else:
-                ten0 = O
-            if P.ndim <= 3:
-                ten1.ket = apply_gate_onsite(ten1.ket, G1, dirn='r')
-            else:
-                ten1 = P
-
-            tmp0 = tensordot(ten0, vecl, axes=((0, 1), (2, 1)))
-            tmp0 = tensordot(env0.b, tmp0, axes=((1, 2), (0, 2)))
-            tmp1 = tensordot(vecr, ten1, axes=((2, 1), (2, 3)))
-            tmp1 = tensordot(tmp1, env1.t, axes=((2, 0), (1, 2)))
-            val_op = vdot(tmp0, tmp1, conj=(0, 0))
-        else:  # dirn == 'v':
-            vect = (env0.l @ env0.tl) @ (env0.t @ env0.tr)
-            vecb = (env1.r @ env1.br) @ (env1.b @ env1.bl)
-
-            tmp0 = tensordot(vect, ten0, axes=((2, 1), (0, 1)))
-            tmp0 = tensordot(tmp0, env0.r, axes=((1, 3), (0, 1)))
-            tmp1 = tensordot(ten1, vecb, axes=((2, 3), (2, 1)))
-            tmp1 = tensordot(env1.l, tmp1, axes=((0, 1), (3, 1)))
-            val_no = vdot(tmp0, tmp1, conj=(0, 0))
-
-            if O.ndim <= 3:
-                ten0.ket = apply_gate_onsite(ten0.ket, G0, dirn='t')
-            else:
-                ten0 = O
-
-            if P.ndim <= 3:
-                ten1.ket = apply_gate_onsite(ten1.ket, G1, dirn='b')
-            else:
-                ten1 = P
-
-            tmp0 = tensordot(vect, ten0, axes=((2, 1), (0, 1)))
-            tmp0 = tensordot(tmp0, env0.r, axes=((1, 3), (0, 1)))
-            tmp1 = tensordot(ten1, vecb, axes=((2, 3), (2, 1)))
-            tmp1 = tensordot(env1.l, tmp1, axes=((0, 1), (3, 1)))
-            val_op = vdot(tmp0, tmp1, conj=(0, 0))
-
-        return val_op / val_no
-
-    def measure_2x2(self, *operators, sites=None):
-        r"""
-        Calculate expectation value of a product of local operators
-        in a :math:`2 \times 2` window within the CTM environment.
-
-        At the moment, it works only for bosonic operators (fermionic are todo).
-
-        Parameters
-        ----------
-        operators: Sequence[yastn.Tensor]
-            List of local operators to calculate <O0_s0 O1_s1 ...>.
-
-        sites: Sequence[tuple[int, int]]
-            A list of sites [s0, s1, ...] matching corresponding operators.
-        """
-        if len(operators) != len(sites):
-            raise YastnError("Number of operators and sites should match.")
-        ops = dict(zip(sites, operators))
-        if len(sites) != len(ops):
-            raise YastnError("Sites should not repeat.")
-
-        mx = min(site[0] for site in sites)  # tl corner
-        my = min(site[1] for site in sites)
-
-        tl = Site(mx, my)
-        tr = self.nn_site(tl, 'r')
-        br = self.nn_site(tl, 'br')
-        bl = self.nn_site(tl, 'b')
-        window = [tl, tr, br, bl]
-
-        if any(site not in window for site in sites):
-            raise YastnError("Sites do not form a 2x2 window.")
-
-        ten_tl = self.psi[tl]
-        ten_tr = self.psi[tr]
-        ten_br = self.psi[br]
-        ten_bl = self.psi[bl]
-
-        vec_tl = self[tl].l @ (self[tl].tl @ self[tl].t)
-        vec_tr = self[tr].t @ (self[tr].tr @ self[tr].r)
-        vec_br = self[br].r @ (self[br].br @ self[br].b)
-        vec_bl = self[bl].b @ (self[bl].bl @ self[bl].l)
-
-        cor_tl = tensordot(vec_tl, ten_tl, axes=((2, 1), (0, 1)))
-        cor_tl = cor_tl.fuse_legs(axes=((0, 2), (1, 3)))
-        cor_tr = tensordot(vec_tr, ten_tr, axes=((1, 2), (0, 3)))
-        cor_tr = cor_tr.fuse_legs(axes=((0, 2), (1, 3)))
-        cor_br = tensordot(vec_br, ten_br, axes=((2, 1), (2, 3)))
-        cor_br = cor_br.fuse_legs(axes=((0, 2), (1, 3)))
-        cor_bl = tensordot(vec_bl, ten_bl, axes=((2, 1), (1, 2)))
-        cor_bl = cor_bl.fuse_legs(axes=((0, 3), (1, 2)))
-
-        val_no = vdot(cor_tl @ cor_tr, tensordot(cor_bl, cor_br, axes=(0, 1)), conj=(0, 0))
-
-        if tl in ops:
-            ten_tl.set_operator_(ops[tl])
-            cor_tl = tensordot(vec_tl, ten_tl, axes=((2, 1), (0, 1)))
-            cor_tl = cor_tl.fuse_legs(axes=((0, 2), (1, 3)))
-        if tr in ops:
-            ten_tr.set_operator_(ops[tr])
-            cor_tr = tensordot(vec_tr, ten_tr, axes=((1, 2), (0, 3)))
-            cor_tr = cor_tr.fuse_legs(axes=((0, 2), (1, 3)))
-        if br in ops:
-            ten_br.set_operator_(ops[br])
-            cor_br = tensordot(vec_br, ten_br, axes=((2, 1), (2, 3)))
-            cor_br = cor_br.fuse_legs(axes=((0, 2), (1, 3)))
-        if bl in ops:
-            ten_bl.set_operator_(ops[bl])
-            cor_bl = tensordot(vec_bl, ten_bl, axes=((2, 1), (1, 2)))
-            cor_bl = cor_bl.fuse_legs(axes=((0, 3), (1, 2)))
-
-        val_op = vdot(cor_tl @ cor_tr, tensordot(cor_bl, cor_br, axes=(0, 1)), conj=(0, 0))
-
-        return val_op / val_no
-
-
-    def measure_line(self, *operators, sites=None):
-        r"""
-        Calculate expectation value of a product of local opertors
-        along a horizontal or vertical line within CTM environment.
-
-        At the moment works only for bosonic operators (fermionic are to do).
-
-        Parameters
-        ----------
-        operators: Sequence[yastn.Tensor]
-            List of local operators to calculate <O0_s0 O1_s1 ...>.
-
-        sites: Sequence[tuple[int, int]]
-            List of sites that should match operators.
-        """
-        if len(operators) != len(sites):
-            raise YastnError("Number of operators and sites should match.")
-        ops = dict(zip(sites, operators))
-        if len(sites) != len(ops):
-            raise YastnError("Sites should not repeat.")
-
-        xs = sorted(set(site[0] for site in sites))
-        ys = sorted(set(site[1] for site in sites))
-        if len(xs) > 1 and len(ys) > 1:
-            raise YastnError("Sites should form a horizontal or vertical line.")
-
-        env_win = EnvWindow(self, (xs[0], xs[-1] + 1), (ys[0], ys[-1] + 1))
-        if len(xs) == 1: # horizontal
-            vr = env_win[xs[0], 't']
-            tm = env_win[xs[0], 'h']
-            vl = env_win[xs[0], 'b']
-        else:  # len(ys) == 1:  # vertical
-            vr = env_win[ys[0], 'l']
-            tm = env_win[ys[0], 'v']
-            vl = env_win[ys[0], 'r']
-
-        val_no = mps.vdot(vl, tm, vr)
-
-        for site, op in ops.items():
-            ind = site[0] - xs[0] + site[1] - ys[0] + 1
-
-            if op.ndim == 2:
-                tm[ind].set_operator_(op)
-            elif len(xs) == 1:  # 'h'
-                tm[ind] = op.transpose(axes=(1, 2, 3, 0))
-            else:  # 'v'
-                tm[ind] = op.transpose(axes=(0, 3, 2, 1))
-
-        val_op = mps.vdot(vl, tm, vr)
-        return val_op / val_no
-
-
-    def measure_2site(self, O, P, xrange, yrange, opts_svd=None, opts_var=None) -> dict[Site, list]:
-        r"""
-        Calculate 2-point correlations <O P> between top-left corner of the window, and all sites in the window.
-
-        wip: other combinations of 2-sites and fermionically-nontrivial operators will be coverad latter.
-
-        Parameters
-        ----------
-        O, P: yastn.Tensor
-            one-site operators
-
-        xrange: tuple[int, int]
-            range of rows forming a window, [r0, r1); r0 included, r1 excluded.
-
-        yrange: tuple[int, int]
-            range of columns forming a window.
-
-        opts_svd: dict
-            Options passed to :meth:`yastn.linalg.svd` used to truncate virtual spaces of boundary MPSs used in sampling.
-            The default is ``None``, in which case take ``D_total`` as the largest dimension from CTM environment.
-
-        opts_svd: dict
-            Options passed to :meth:`yastn.tn.mps.compression_` used in the refining of boundary MPSs.
-            The default is ``None``, in which case make 2 variational sweeps.
-        """
-        env_win = EnvWindow(self, xrange, yrange)
-        return env_win.measure_2site(O, P, opts_svd=opts_svd, opts_var=opts_var)
-
-
-    def sample(self, xrange, yrange, projectors, number=1, opts_svd=None, opts_var=None, progressbar=False, return_info=False) -> dict[Site, list]:
-        r"""
-        Sample random configurations from PEPS. Output a dictionary linking sites with lists of sampled projectors` keys for each site.
-
-        It does not check whether projectors sum up to identity -- probabilities of provided projectors get normalized to one.
-        If negative probabilities are observed (signaling contraction errors), ``error = max(abs(negatives))``,
-        and all probabilities below that error level are fixed to error (before consecutive renormalization of probabilities to one).
-
-        Parameters
-        ----------
-        xrange: tuple[int, int]
-            range of rows to sample from, [r0, r1); r0 included, r1 excluded.
-
-        yrange: tuple[int, int]
-            range of columns to sample from.
-
-        projectors: Dict[Any, yast.Tensor] | Sequence[yast.Tensor] | Dict[Site, Dict[Any, yast.Tensor]]
-            Projectors to sample from. We can provide a dict(key: projector), where the sampled results will be given as keys,
-            and the same set of projectors is used at each site. For a list of projectors, the keys follow from enumeration.
-            Finally, we can provide a dictionary between each site and sets of projectors.
-
-        number: int
-            Number of drawn samples.
-
-        opts_svd: dict
-            Options passed to :meth:`yastn.linalg.svd` used to truncate virtual spaces of boundary MPSs used in sampling.
-            The default is ``None``, in which case take ``D_total`` as the largest dimension from CTM environment.
-
-        opts_var: dict
-            Options passed to :meth:`yastn.tn.mps.compression_` used in the refining of boundary MPSs.
-            The default is ``None``, in which case make 2 variational sweeps.
-
-        progressbar: bool
-            Whether to display progressbar. The default is ``False``.
-
-        return_info: bool
-            Whether to include in the outputted dictionary a field ``info`` with dictionary
-            that contains information about the amplitude of contraction errors
-            (largest negative probability), D_total, etc. The default is ``False``.
-        """
-        env_win = EnvWindow(self, xrange, yrange)
-        return env_win.sample(projectors, number, opts_svd, opts_var, progressbar, return_info)
-
-
-    def update_(env, opts_svd, method='2site', **kwargs):
-        r"""
-        Perform one step of CTMRG update. Environment tensors are updated in place.
-
-        The function performs a CTMRG update for a square lattice using the corner transfer matrix
-        renormalization group (CTMRG) algorithm. The update is performed in two steps: a horizontal move
-        and a vertical move. The projectors for each move are calculated first, and then the tensors in
-        the CTM environment are updated using the projectors. The boundary conditions of the lattice
-        determine whether trivial projectors are needed for the move.
-
-        Parameters
-        ----------
-        opts_svd: dict
-            A dictionary of options to pass to SVD truncation algorithm.
-            This sets EnvCTM bond dimension.
-
-        method: str
-            '2site' or '1site'. The default is '2site'.
-            '2site' uses the standard 4x4 enlarged corners, allowing to enlarge EnvCTM bond dimension.
-            '1site' uses smaller 4x2 corners. It is significantly faster, but is less stable and
-            does not allow to grow EnvCTM bond dimension.
-
-        Returns
-        -------
-        proj: Peps structure loaded with CTM projectors related to all lattice site.
-        """
-        if all(s not in opts_svd for s in ('tol', 'tol_block')):
-            opts_svd['tol'] = 1e-14
-        if method not in ('1site', '2site'):
-            raise YastnError(f"CTM update {method=} not recognized. Should be '1site' or '2site'")
-        update_proj_ = update_2site_projectors_ if method == '2site' else update_1site_projectors_
-        #
-        # Empty structure for projectors
-        proj = Peps(env.geometry)
-        for site in proj.sites():
-            proj[site] = EnvCTM_projectors()
-        #
-        # horizontal projectors
-        for site in env.sites():
-            update_proj_(proj, site, 'lr', env, opts_svd, **kwargs)
-        trivial_projectors_(proj, 'lr', env)  # fill None's
-        #
-        # horizontal move
-        env_tmp = EnvCTM(env.psi, init=None)  # empty environments
-        for site in env.sites():
-            update_env_horizontal_(env_tmp, site, env, proj)
-        update_old_env_(env, env_tmp)
-        #
-        # vertical projectors
-        for site in env.sites():
-            update_proj_(proj, site, 'tb', env, opts_svd, **kwargs)
-        trivial_projectors_(proj, 'tb', env)
-        #
-        # vertical move
-        env_tmp = EnvCTM(env.psi, init=None)
-        for site in env.sites():
-            update_env_vertical_(env_tmp, site, env, proj)
-        update_old_env_(env, env_tmp)
-        #
-        return proj
-
-    def bond_metric(self, Q0, Q1, s0, s1, dirn):
-        r"""
-        Calculates Full-Update metric tensor.
-
-        ::
-
-            If dirn == 'h':
-
-                tl═══t═══════t═══tr
-                ║    ║       ║    ║
-                l════Q0══  ══Q1═══r
-                ║    ║       ║    ║
-                bl═══b═══════b═══br
-
-
-            If dirn == 'v':
-
-                tl═══t═══tr
-                ║    ║    ║
-                l═══0Q0═══r
-                ║    ╳    ║
-                l═══1Q1═══r
-                ║    ║    ║
-                bl═══b═══br
-        """
-        env0, env1 = self[s0], self[s1]
-        if dirn == "h":
-            assert self.psi.nn_site(s0, (0, 1)) == s1
-            vecl = append_vec_tl(Q0, Q0, env0.l @ (env0.tl @ env0.t))
-            vecl = tensordot(env0.b @ env0.bl, vecl, axes=((2, 1), (0, 1)))
-            vecr = append_vec_br(Q1, Q1, env1.r  @ (env1.br @ env1.b))
-            vecr = tensordot(env1.t @ env1.tr, vecr, axes=((2, 1), (0, 1)))
-            g = tensordot(vecl, vecr, axes=((0, 1), (1, 0)))  # [rr rr'] [ll ll']
-        else: # dirn == "v":
-            assert self.psi.nn_site(s0, (1, 0)) == s1
-            vect = append_vec_tl(Q0, Q0, env0.l @ (env0.tl @ env0.t))
-            vect = tensordot(vect, env0.tr @ env0.r, axes=((2, 3), (0, 1)))
-            vecb = append_vec_br(Q1, Q1, env1.r @ (env1.br @ env1.b))
-            vecb = tensordot(vecb, env1.bl @ env1.l, axes=((2, 3), (0, 1)))
-            g = tensordot(vect, vecb, axes=((0, 2), (2, 0)))  # [bb bb'] [tt tt']
-
-        g = g / g.trace(axes=(0, 1)).to_number()
-        return g.unfuse_legs(axes=(0, 1)).fuse_legs(axes=((1, 3), (0, 2)))
-
-    def save_to_dict(self) -> dict:
-        r"""
-        Serialize EnvCTM into a dictionary.
-        """
-        psi = self.psi
-        if isinstance(psi, Peps2Layers):
-            psi = psi.ket
-
-        d = {'class': 'EnvCTM',
-             'psi': psi.save_to_dict(),
-             'data': {}}
-        for site in self.sites():
-            d_local = {dirn: getattr(self[site], dirn).save_to_dict()
-                       for dirn in ['tl', 'tr', 'bl', 'br', 't', 'l', 'b', 'r']}
-            d['data'][site] = d_local
-        return d
-
-    def check_corner_bond_dimension(env, disp=False):
-
-        dict_bond_dimension = {}
-        dict_symmetric_sector = {}
-        for site in env.sites():
-            if disp:
-                print(site)
-            corners = [env[site].tl, env[site].bl, env[site].br, env[site].tr]
-            corners_id = ["tl", "bl", "br", "tr"]
-            for ii in range(4):
-                dict_symmetric_sector[site, corners_id[ii]] = []
-                dict_bond_dimension[site, corners_id[ii]] = []
-                if disp:
-                    print(corners_id[ii])
-                for leg in range (0, 2):
-                    temp_t = []
-                    temp_D = []
-                    for it in range(len(corners[ii].get_legs()[leg].t)):
-                        temp_t.append(corners[ii].get_legs()[leg].t[it])
-                        temp_D.append(corners[ii].get_legs()[leg].D[it])
-                    if disp:
-                        print(temp_t)
-                        print(temp_D)
-                    dict_symmetric_sector[site, corners_id[ii]].append(temp_t)
-                    dict_bond_dimension[site, corners_id[ii]].append(temp_D)
-        return [dict_bond_dimension, dict_symmetric_sector]
-
-    def initialize_ctm_with_old_ctm(env, psi, env_old):
-        for site in psi.sites():
-            env[site].tl = env_old[site].tl
-            env[site].tr = env_old[site].tr
-            env[site].bl = env_old[site].bl
-            env[site].br = env_old[site].br
-            env[site].l = env_old[site].l
-            env[site].r = env_old[site].r
-            env[site].b = env_old[site].b
-            env[site].t = env_old[site].t
-
-    def ctmrg_(env, opts_svd=None, method='2site', max_sweeps=1, iterator_step=None, corner_tol=None, truncation_f : Callable=None, **kwargs):
-        r"""
-        Perform CTMRG updates :meth:`yastn.tn.fpeps.EnvCTM.update_` until convergence.
-        Convergence can be measured based on singular values of CTM environment corner tensors.
-
-        Outputs iterator if ``iterator_step`` is given, which allows
-        inspecting ``env``, e.g., calculating expectation values,
-        outside of ``ctmrg_`` function after every ``iterator_step`` sweeps.
-
-        Parameters
-        ----------
-        opts_svd: dict
-            A dictionary of options to pass to SVD truncation algorithm.
-            This sets EnvCTM bond dimension.
-
-        method: str
-            '2site' or '1site'. The default is '2site'.
-            '2site' uses the standard 4x4 enlarged corners, allowing to enlarge EnvCTM bond dimension.
-            '1site' uses smaller 4x2 corners. It is significantly faster, but is less stable and
-            does not allow to grow EnvCTM bond dimension.
-
-        max_sweeps: int
-            Maximal number of sweeps.
-
-        iterator_step: int
-            If int, ``ctmrg_`` returns a generator that would yield output after every iterator_step sweeps.
-            The default is ``None``, in which case  ``ctmrg_`` sweeps are performed immediately.
-
-        corner_tol: float
-            Convergence tolerance for the change of singular values of all corners in a single update.
-            The default is None, in which case convergence is not checked and it is up to user to implement
-            convergence check.
-
-        truncation_f:
-            Custom projector truncation function with signature ``truncation_f(S: Tensor)->Tensor``, consuming
-            rank-1 tensor with singular values. If provided, truncation parameters passed to SVD decomposition
-            are ignored.
-
-        Returns
-        -------
-        Generator if iterator_step is not ``None``.
-
-        CTMRG_out(NamedTuple)
-            NamedTuple including fields:
-
-                * ``sweeps`` number of performed ctmrg updates.
-                * ``max_dsv`` norm of singular values change in the worst corner in the last sweep.
-                * ``converged`` whether convergence based on ``corner_tol`` has been reached.
-        """
-        kwargs["truncation_f"]= truncation_f
-        tmp = _ctmrg_(env, opts_svd, method, max_sweeps, iterator_step, corner_tol, **kwargs)
-        return tmp if iterator_step else next(tmp)
-=======
 	def __init__(self, psi, init='rand', leg=None):
 		r"""
 		Environment used in Corner Transfer Matrix Renormalization Group algorithm.
@@ -1503,8 +776,6 @@
 		kwargs["truncation_f"]= truncation_f
 		tmp = _ctmrg_(env, opts_svd, method, max_sweeps, iterator_step, corner_tol, **kwargs)
 		return tmp if iterator_step else next(tmp)
->>>>>>> 2144bb05
-
 
 def ctm_conv_corner_spec(env : EnvCTM, history : Sequence[dict[tuple[Site,str],Tensor]]=[], 
 						 corner_tol : Union[None,float]=1.0e-8)->tuple[bool,float,Sequence[dict[tuple[Site,str],Tensor]]]:
@@ -1554,62 +825,6 @@
 
 
 def update_2site_projectors_(proj, site, dirn, env, opts_svd, **kwargs):
-<<<<<<< HEAD
-    r"""
-    Calculate new projectors for CTM moves from 4x4 extended corners.
-    """
-    psi = env.psi
-    sites = [psi.nn_site(site, d=d) for d in ((0, 0), (0, 1), (1, 0), (1, 1))]
-    if None in sites:
-        return
-
-    tl, tr, bl, br = sites
-
-    cor_tl = env[tl].l @ env[tl].tl @ env[tl].t
-    cor_tl = tensordot(cor_tl, psi[tl], axes=((2, 1), (0, 1)))
-    cor_tl = cor_tl.fuse_legs(axes=((0, 2), (1, 3)))
-
-    cor_bl = env[bl].b @ env[bl].bl @ env[bl].l
-    cor_bl = tensordot(cor_bl, psi[bl], axes=((2, 1), (1, 2)))
-    cor_bl = cor_bl.fuse_legs(axes=((0, 3), (1, 2)))
-
-    cor_tr = env[tr].t @ env[tr].tr @ env[tr].r
-    cor_tr = tensordot(cor_tr, psi[tr], axes=((1, 2), (0, 3)))
-    cor_tr = cor_tr.fuse_legs(axes=((0, 2), (1, 3)))
-
-    cor_br = env[br].r @ env[br].br @ env[br].b
-    cor_br = tensordot(cor_br, psi[br], axes=((2, 1), (2, 3)))
-    cor_br = cor_br.fuse_legs(axes=((0, 2), (1, 3)))
-
-    if ('l' in dirn) or ('r' in dirn):
-        cor_tt = cor_tl @ cor_tr # b(left) b(right)
-        cor_bb = cor_br @ cor_bl # t(right) t(left)
-
-    use_qr= kwargs.get("use_qr",True)
-    if 'r' in dirn:
-        _, r_t = qr(cor_tt, axes=(0, 1)) if use_qr else None, cor_tt
-        _, r_b = qr(cor_bb, axes=(1, 0)) if use_qr else None, cor_bb.T
-        proj[tr].hrb, proj[br].hrt = proj_corners(r_t, r_b, opts_svd=opts_svd, **kwargs)
-
-    if 'l' in dirn:
-        _, r_t = qr(cor_tt, axes=(1, 0)) if use_qr else None, cor_tt.T
-        _, r_b = qr(cor_bb, axes=(0, 1)) if use_qr else None, cor_bb
-        proj[tl].hlb, proj[bl].hlt = proj_corners(r_t, r_b, opts_svd=opts_svd, **kwargs)
-
-    if ('t' in dirn) or ('b' in dirn):
-        cor_ll = cor_bl @ cor_tl # l(bottom) l(top)
-        cor_rr = cor_tr @ cor_br # r(top) r(bottom)
-
-    if 't' in dirn:
-        _, r_l = qr(cor_ll, axes=(0, 1)) if use_qr else None, cor_ll
-        _, r_r = qr(cor_rr, axes=(1, 0)) if use_qr else None, cor_rr.T
-        proj[tl].vtr, proj[tr].vtl = proj_corners(r_l, r_r, opts_svd=opts_svd, **kwargs)
-
-    if 'b' in dirn:
-        _, r_l = qr(cor_ll, axes=(1, 0)) if use_qr else None, cor_ll.T
-        _, r_r = qr(cor_rr, axes=(0, 1)) if use_qr else None, cor_rr
-        proj[bl].vbr, proj[br].vbl = proj_corners(r_l, r_r, opts_svd=opts_svd, **kwargs)
-=======
 	r"""
 	Calculate new projectors for CTM moves from 4x4 extended corners.
 	"""
@@ -1620,16 +835,6 @@
 
 	tl, tr, bl, br = sites
 
-# <<<<<<< HEAD
-#     cor_tl = psi[tl]._attach_01(env[tl].l @ env[tl].tl @ env[tl].t)
-#     cor_tl = cor_tl.fuse_legs(axes=((0, 1), (2, 3))) # b r
-#     cor_bl = psi[bl]._attach_12(env[bl].b @ env[bl].bl @ env[bl].l)
-#     cor_bl = cor_bl.fuse_legs(axes=((0, 1), (2, 3))) # t r
-#     cor_tr = psi[tr]._attach_30(env[tr].t @ env[tr].tr @ env[tr].r)
-#     cor_tr = cor_tr.fuse_legs(axes=((0, 1), (2, 3))) # l b
-#     cor_br = psi[br]._attach_23(env[br].r @ env[br].br @ env[br].b)
-#     cor_br = cor_br.fuse_legs(axes=((0, 1), (2, 3))) # t l
-# =======
 	cor_tl = env[tl].l @ env[tl].tl @ env[tl].t
 	cor_tl = tensordot(cor_tl, psi[tl], axes=((2, 1), (0, 1)))
 	cor_tl = cor_tl.fuse_legs(axes=((0, 2), (1, 3)))
@@ -1645,7 +850,6 @@
 	cor_br = env[br].r @ env[br].br @ env[br].b
 	cor_br = tensordot(cor_br, psi[br], axes=((2, 1), (2, 3)))
 	cor_br = cor_br.fuse_legs(axes=((0, 2), (1, 3)))
-# >>>>>>> master
 
 	if ('l' in dirn) or ('r' in dirn):
 		cor_tt = cor_tl @ cor_tr # b(left) b(right)
@@ -1675,7 +879,6 @@
 		_, r_l = qr(cor_ll, axes=(1, 0)) if use_qr else None, cor_ll.T
 		_, r_r = qr(cor_rr, axes=(0, 1)) if use_qr else None, cor_rr
 		proj[bl].vbr, proj[br].vbl = proj_corners(r_l, r_r, opts_svd=opts_svd, **kwargs)
->>>>>>> 2144bb05
 
 
 def update_1site_projectors_(proj, site, dirn, env, opts_svd, **kwargs):
@@ -1779,88 +982,6 @@
 
 
 def update_env_horizontal_(env_tmp, site, env, proj):
-<<<<<<< HEAD
-    r"""
-    Horizontal move of CTM step. Calculate environment tensors for given site.
-    """
-    psi = env.psi
-
-    l = psi.nn_site(site, d='l')
-    if l is not None:
-        tmp = env[l].l @ proj[l].hlt
-        tmp = tensordot(psi[l], tmp, axes=((0, 1), (2, 1)))
-        tmp = tensordot(proj[l].hlb, tmp, axes=((0, 1), (2, 0)))
-        env_tmp[site].l = tmp / tmp.norm(p='inf')
-
-    r = psi.nn_site(site, d='r')
-    if r is not None:
-        tmp = env[r].r @ proj[r].hrb
-        tmp = tensordot(psi[r], tmp, axes=((2, 3), (2, 1)))
-        tmp = tensordot(proj[r].hrt, tmp, axes=((0, 1), (2, 0)))
-        env_tmp[site].r = tmp / tmp.norm(p='inf')
-
-    tl = psi.nn_site(site, d='tl')
-    if tl is not None:
-        tmp = tensordot(proj[tl].hlb, env[l].tl @ env[l].t, axes=((0, 1), (0, 1)))
-        env_tmp[site].tl = tmp / tmp.norm(p='inf')
-
-    tr = psi.nn_site(site, d='tr')
-    if tr is not None:
-        tmp = tensordot(env[r].t, env[r].tr @ proj[tr].hrb, axes=((2, 1), (0, 1)))
-        env_tmp[site].tr = tmp / tmp.norm(p='inf')
-
-    bl = psi.nn_site(site, d='bl')
-    if bl is not None:
-        tmp = tensordot(env[l].b, env[l].bl @ proj[bl].hlt, axes=((2, 1), (0, 1)))
-        env_tmp[site].bl = tmp / tmp.norm(p='inf')
-
-    br = psi.nn_site(site, d='br')
-    if br is not None:
-        tmp = tensordot(proj[br].hrt, env[r].br @ env[r].b, axes=((0, 1), (0, 1)))
-        env_tmp[site].br = tmp / tmp.norm(p='inf')
-
-
-def update_env_vertical_(env_tmp, site, env, proj):
-    r"""
-    Vertical move of CTM step. Calculate environment tensors for given site.
-    """
-    psi = env.psi
-
-    t = psi.nn_site(site, d='t')
-    if t is not None:
-        tmp = tensordot(proj[t].vtl, env[t].t, axes=(0, 0))
-        tmp = tensordot(tmp, psi[t], axes=((2, 0), (0, 1)))
-        tmp = tensordot(tmp, proj[t].vtr, axes=((1, 3), (0, 1)))
-
-        env_tmp[site].t = tmp / tmp.norm(p='inf')
-
-    b = psi.nn_site(site, d='b')
-    if b is not None:
-        tmp = tensordot(proj[b].vbr, env[b].b, axes=(0, 0))
-        tmp = tensordot(tmp, psi[b], axes=((2, 0), (2, 3)))
-        tmp = tensordot(tmp, proj[b].vbl, axes=((1, 3), (0, 1)))
-        env_tmp[site].b = tmp / tmp.norm(p='inf')
-
-    tl = psi.nn_site(site, d='tl')
-    if tl is not None:
-        tmp = tensordot(env[t].l, env[t].tl @ proj[tl].vtr, axes=((2, 1), (0, 1)))
-        env_tmp[site].tl = tmp / tmp.norm(p='inf')
-
-    tr = psi.nn_site(site, d='tr')
-    if tr is not None:
-        tmp = tensordot(proj[tr].vtl, env[t].tr @ env[t].r, axes=((0, 1), (0, 1)))
-        env_tmp[site].tr =  tmp / tmp.norm(p='inf')
-
-    bl = psi.nn_site(site, d='bl')
-    if bl is not None:
-        tmp = tensordot(proj[bl].vbr, env[b].bl @ env[b].l, axes=((0, 1), (0, 1)))
-        env_tmp[site].bl = tmp / tmp.norm(p='inf')
-
-    br = psi.nn_site(site, d='br')
-    if br is not None:
-        tmp = tensordot(env[b].r, env[b].br @ proj[br].vbl, axes=((2, 1), (0, 1)))
-        env_tmp[site].br = tmp / tmp.norm(p='inf')
-=======
 	r"""
 	Horizontal move of CTM step. Calculate environment tensors for given site.
 	"""
@@ -1941,7 +1062,6 @@
 	if br is not None:
 		tmp = tensordot(env[b].r, env[b].br @ proj[br].vbl, axes=((2, 1), (0, 1)))
 		env_tmp[site].br = tmp / tmp.norm(p='inf')
->>>>>>> 2144bb05
 
 
 def update_old_env_(env, env_tmp):
