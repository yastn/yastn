import time, logging
from typing import Mapping
import torch
import numpy as np
from scipy.optimize import minimize
from scipy.sparse.linalg import LinearOperator
from scipy.sparse.linalg import eigsh, eigs, svds, ArpackNoConvergence
import primme

from collections import namedtuple

import torch.utils.checkpoint


from .... import Tensor, zeros, eye, YastnError, tensordot, einsum, diag, rand, qr
from ._env_ctm import ctm_conv_corner_spec, decompress_env_1d, decompress_proj_1d, EnvCTM_projectors
from .... import zeros, decompress_from_1d
from ....tensor._tests import _test_axes_match
from .rdm import *
log = logging.getLogger(__name__)


class NoFixedPointError(Exception):
    def __init__(self, code, message=None):
        if message is None:
            message = "No fixed point found"
        self.message = message
        super().__init__(self.message)  # Pass message to the base class
        self.code = code          				 # Add a custom attribute for error codes


def env_raw_data(env):
    '''
    Combine all env raw tensors into a 1d tensor.
    '''
    data_list = []
    slice_list = []
    numel = 0
    for site in env.sites():
        for dirn in ["tl", "tr", "bl", "br", "t", "l", "b", "r"]:
            data_list.append(getattr(env[site], dirn)._data)
            slice_list.append((numel, len(data_list[-1])))
            numel += len(data_list[-1])

    return torch.cat(data_list), slice_list

def refill_env(env, data, slice_list):
    ind = 0
    for site in env.sites():
        for dirn in ["tl", "tr", "bl", "br", "t", "l", "b", "r"]:
            getattr(env[site], dirn)._data = torch.narrow(data, 0, *slice_list[ind])
            ind += 1

def refill_state(state, data):
    # def unflatten(flattened_list, nested_iterable):
    #     def unflatten_helper(flattened_iter, nested_iterable):
    #         if isinstance(nested_iterable, dict):
    #             for k, v in nested_iterable.items():
    #                 unflatten_helper(flattened_iter, v)
    #         elif isinstance(nested_iterable, (list, tuple, set)):
    #             for v in nested_iterable:
    #                 unflatten_helper(flattened_iter, v)
    #         else:
    #             nested_iterable._data = next(flattened_iter)

    #     flattened_iter = iter(flattened_list)
    #     unflatten_helper(flattened_iter, nested_iterable)

    # unflatten(data, state.parameters)
    # state.sync_()
    assert len(state.sites()) == len(data), "Number of sites in state and data do not match"
    for site,d in zip(state.sites(), data):
        state[site]._data = d
    return state

def extract_dsv_t(t, history):
    max_dsv = max((history[t][k] - history[t+1][k]).norm().item() for k in history[t]) if len(history)>t else float('Nan')
    return max_dsv

def extract_dsv(history):
    max_dsv_history = [extract_dsv(t, history) for t in range(len(history) - 1)]
    return max_dsv_history

def running_ave(history, window_size=5):
    cumsum = np.cumsum(np.insert(history, 0, 0))
    return (cumsum[window_size:] - cumsum[:-window_size]) / window_size

def null_space(A, batch_k=2, maxiter=None, ncv=None):
    '''
    Run primme.eigsh sequentially to find the null space of A.

    Parameters:
    - A: sparse matrix (hermitian)
    - batch_k: number of eigenvalues to compute in each run of primme.eigsh
    - maxiter: maxiter in primme.eigsh
    - ncv: ncv in primme.eigsh

    returns:
    - zero_vs: null space of A
    '''
    maxiter = maxiter if maxiter is not None else A.shape[0] * 10
    zero_vs = np.empty((A.shape[0], 0), dtype=A.dtype)
    while True:
        # find eigenvectors that are orthogonal to the current zero_vs
        w, vs = primme.eigsh(A, k=batch_k, which='SA', v0=None, maxiter=maxiter, ncv=ncv, lock=zero_vs, method="PRIMME_DYNAMIC")
        zero_vs = np.hstack((zero_vs, vs[:, w < 1e-8]))
        if len(w[w<1e-8]) < len(w): # if non-zero eigenvalues are found, stop
            break
    return zero_vs


def robust_eigsh(A, initial_maxiter, max_maxiter, k=3, retry_factor=3, sigma=None, **kwargs):
    """
    Run eigsh with retries on non-convergence.

    Parameters:
    - A: sparse matrix (symmetric)
    - initial_maxiter: starting maxiter value [typical value: A.shape[0] * 10]
    - max_maxiter: maximum maxiter value
    - retry_factor: multiplier to increase maxiter on retry
    - k: number of eigenvalues
    - sigma: shift for shift-invert
    - kwargs: other args passed to eigsh

    Returns:
    - eigenvalues, eigenvectors
    """
    try:
        return eigsh(A, k=k, sigma=sigma, maxiter=initial_maxiter, **kwargs)
    except ArpackNoConvergence as e:
        # if all zero eigenvalues converge already, no need to retry
        if len(e.eigenvalues [e.eigenvalues < 1e-8]) < len(e.eigenvalues):
            return e.eigenvalues, e.eigenvectors
        elif initial_maxiter > max_maxiter:
            raise e
        else:
            log.log(logging.INFO, f"Eigsh Warning: No convergence after {initial_maxiter} iterations. Retrying with more iterations...")
            return robust_eigsh(A, initial_maxiter * retry_factor, max_maxiter, k=k, retry_factor=retry_factor, sigma=sigma, **kwargs)

def env_T_gauge_multi_sites(config, T_olds, T_news):
    #  Robust gauge-fixing from https://arxiv.org/abs/2311.11894
    #
    #   --[leg1]--T_new_1...T_new_L--[leg2]--sigma--- == ---sigma--[leg3]---T_old_1...T_old_L ---[leg4]---
    #               |          |                                              |         |
    #               |          |                                              |         |

    # ========full-matrix impl===========
    # leg1 = T_news[0].get_legs(axes=0)
    # leg2 = T_news[-1].get_legs(axes=2)
    # leg3 = T_olds[0].get_legs(axes=0)
    # leg4 = T_olds[-1].get_legs(axes=2)
    # # T_old = T_old.transpose(axes=(2, 1, 0)) # exchange the left and right indices

    # identity1 = diag(eye(config=config, legs=(leg1, leg1.conj())))
    # identity2 = diag(eye(config=config, legs=(leg2, leg2.conj())))
    # identity3 = diag(eye(config=config, legs=(leg3, leg3.conj())))
    # identity4 = diag(eye(config=config, legs=(leg4, leg4.conj())))

    # M1, M2 = identity1, identity4
    # M3, M4 = einsum("ji, kl -> ikjl", identity1, identity3), einsum("ij, lk -> ikjl", identity2, identity4)

    # for i in range(len(T_olds)):
    #     #     2    0
    #     #     |    |
    #     #    M1    |
    #     #     |    |
    #     #     \-- T_new_i^*----1
    #     tmp = tensordot(T_news[i], M1, axes=(0, 0), conj=(1, 0))
    #     #     /-- T_new_i------1---
    #     #     |    |
    #     #    M1    |
    #     #     |    |
    #     #     \-- T_new_i^*----0---
    #     M1 = tensordot(tmp, T_news[i], axes=([0, 2], [1, 0]))

    #     #          1           2
    #     #          |           |
    #     #          |           M2
    #     #          |           |
    #     #      0-- T_old_i^*----
    #     tmp = tensordot(T_olds[-1-i], M2, axes=(2, 0), conj=(1, 0))
    #     #      1-- T_old_i------
    #     #          |           |
    #     #          |           M2
    #     #          |           |
    #     #      0-- T_old_i^*----
    #     M2 = tensordot(tmp, T_olds[-1-i], axes=([1, 2], [1, 2]))

    #     #   1---        --- 2
    #     #       \------/
    #     #       |  M3  |      3
    #     #       /------\      |
    #     #  0---/       \-- T_new_i^*----4
    #     tmp = tensordot(M3, T_news[i], axes=(2, 0), conj=(0, 1))
    #     #   1---        --- T_old_i-----3
    #     #       \------/      |
    #     #       |  M3  |      |
    #     #       /------\      |
    #     #  0---/       \-- T_new_i^*----2
    #     M3 = tensordot(tmp, T_olds[i], axes=([2, 3], [0, 1]))

    #     #   3---T_new_i---        -----0
    #     #         |       \------/
    #     #         |       |  M4  |
    #     #         4       /------\
    #     #            2---/       \-----1
    #     tmp = tensordot(M4, T_news[-1-i], axes=(2, 2))
    #     #  2----T_new_i---        -----0
    #     #         |       \------/
    #     #         |       |  M4  |
    #     #         |       /------\
    #     #  3--T_old_i^*--/       \-----1
    #     M4 = tensordot(tmp, T_olds[-1-i], axes=([2, 4], [2, 1]), conj=(0, 1))

    # M = einsum("ij, kl -> ikjl", M1.transpose(), identity3) + einsum("ij, kl -> ikjl", identity2, M2.transpose()) - M3 - M4
    # M = M.fuse_legs(axes=((2, 3), (0, 1)))
    # s, u = M.eigh(axes=(0, 1))
    # u = u.unfuse_legs(axes=(0,))
    # s_zeros = s <= 1e-10
    # # s_zeros = s <= 1e-14
    # # s_dense = s.to_dense().diag()
    # # print(s_dense[s_dense < 1e-6])
    # modes = u @ s_zeros  # set eigenvectors with non-zero eigenvalues to zero
    # zero_modes = []
    # # collect zero eigenvectors
    # for i in range(modes.get_legs(axes=2).tD[(0,)]):
    #     zero_mode = zeros(
    #         config=config, legs=(leg2.conj(), leg3.conj())
    #     )  # 1 ---sigma--- 2
    #     non_zero = False
    #     for charge_sector in modes.get_blocks_charge():
    #         if charge_sector[-1] == 0:  # the total charge of sigma should be zero
    #             block = modes[charge_sector]
    #             if torch.norm(block[:, :, i]) > 1e-8:
    #                 non_zero = True
    #                 zero_mode.set_block(ts=charge_sector[:-1], val=block[:, :, i])
    #     if non_zero:
    #         zero_modes.append(zero_mode)
    # =======================================

    # ========linear-operator impl===========
    # leg1 = T_news[0].get_legs(axes=0)
    # leg4 = T_olds[-1].get_legs(axes=2)
    leg2 = T_news[-1].get_legs(axes=2) # leg1 = leg2.conj()
    leg3 = T_olds[0].get_legs(axes=0) # leg3 = leg4.conj()

    v0= zeros(config=T_news[0].config, legs=(leg2.conj(), leg3.conj()), n=T_news[0].config.sym.zero())
    _, meta= v0.compress_to_1d(meta=None)


    M1 = diag(eye(config=config, legs=(leg2.conj(), leg2)))
    M2 = diag(eye(config=config, legs=(leg3.conj(), leg3)))

    # The matrices M1 and M2 can be precomputed explicitly with a cost of O(chi^3 D^2)
    for i in range(len(T_olds)):
        #     2    0
        #     |    |
        #    M1    |
        #     |    |
        #     \-- T_new_i^*----1
        tmp = tensordot(T_news[i], M1, axes=(0, 0), conj=(1, 0))
        #     /-- T_new_i------1---
        #     |    |
        #    M1    |
        #     |    |
        #     \-- T_new_i^*----0---
        M1 = tensordot(tmp, T_news[i], axes=([0, 2], [1, 0]))

        #          1           2
        #          |           |
        #          |           M2
        #          |           |
        #      0-- T_old_i^*----
        tmp = tensordot(T_olds[-1-i], M2, axes=(2, 0), conj=(1, 0))
        #      1-- T_old_i------
        #          |           |
        #          |           M2
        #          |           |
        #      0-- T_old_i^*----
        M2 = tensordot(tmp, T_olds[-1-i], axes=([1, 2], [1, 2]))

    M1 = M1.transpose()
    M2 = M2.transpose()

    # take care of negative strides
    to_tensor= lambda x: T_news[0].config.backend.to_tensor(x if np.sum(np.array(x.strides)<0)==0 else x.copy() , dtype=T_news[0].yastn_dtype, device=T_news[0].device)
    to_numpy= lambda x: T_news[0].config.backend.to_numpy(x)

    def mv(v): # Av
        sigma = decompress_from_1d(to_tensor(v), meta)
        sigma3, sigma4 = sigma, sigma

        # Cost: O(chi^3 D^2)
        for i in range(len(T_olds)):
            #           ---[1]-> 0
            #   ------/
            #  sigma3 |      1
            #   ------\      |
            #          [0]-- T_new_i^*----2
            sigma3 = tensordot(sigma3, T_news[i], axes=(0, 0), conj=(0, 1))

            #           -- T_old_i-----1
            #   ------/      |
            #  sigma3 |      |
            #   ------\      |
            #          -- T_new_i^*----0
            sigma3 = tensordot(sigma3, T_olds[i], axes=([0, 1], [0, 1]))

            #   1---T_new_i---
            #         |       \------
            #         |       | sigma4
            #         2       /------
            #            0---/
            sigma4 = tensordot(sigma4, T_news[-1-i], axes=(0, 2))
            #  0----T_new_i---
            #         |       \------
            #         |       | sigma4
            #         |       /------
            #  1--T_old_i^*--/
            sigma4 = tensordot(sigma4, T_olds[-1-i], axes=([0, 2], [2, 1]), conj=(0, 1))

        res = tensordot(M1, sigma, axes=(0, 0)) + tensordot(sigma, M2, axes=(1, 0)) -sigma3 - sigma4
        res_data, res_meta= res.compress_to_1d(meta=meta)
        return to_numpy(res_data)

    A = LinearOperator((v0.size, v0.size), matvec=mv)
    # w, vs= robust_eigsh(A, k=6, which='SA', v0=None, initial_maxiter=v0.size*10, max_maxiter=v0.size*90, ncv=60)
    # zero_v = vs[:, w<1e-8]
    zero_v = null_space(A, batch_k=2, maxiter=v0.size*10, ncv=20)
    zero_modes = [decompress_from_1d(to_tensor(v), meta) for v in zero_v.T]
    # =======================================

    return zero_modes

def fast_env_T_gauge_multi_sites(config, T_olds, T_news):
    #  Generic gauge-fixing from https://arxiv.org/abs/2311.11894
    #
    #   ----T_new_1...T_new_L----sigma--- == ---sigma--T_old_1...T_old_L ----
    #          |          |                               |         |
    #          |          |                               |         |

    # TODO check if T_olds and T_news are compatible
    for To, Tn in zip(T_olds, T_news):
        try:
            mask_needed, _ = _test_axes_match(To, Tn)
        except YastnError:
            raise NoFixedPointError(code=1, message="No fixed point found: T tensors' symmetry sectors change after a CTM step!")
        if mask_needed: # charge sectors missing
            raise NoFixedPointError(code=1, message="No fixed point found: T tensors' symmetry sectors change after a CTM step!")

    leg = T_news[0].get_legs(axes=0)
    eigs_maxiter, ncv = 1000, 40
    def right_leading_eig(Ts, Ms, ncv=40):
        # Compute the leading left eigenvector of the operator
        #   --[leg1]---T_1--... --T_L--[leg2]--
        #               |          |
        #               |          |
        #        ------M_1---...--M_L-------
        v0= zeros(config=Ts[0].config, legs=(leg.conj(), leg), n=Ts[0].config.sym.zero())
        _, meta_L= v0.compress_to_1d(meta=None)

        v1= zeros(config=Ts[0].config, legs=(leg, leg.conj()), n=Ts[0].config.sym.zero())
        _, meta_R= v1.compress_to_1d(meta=None)

        to_tensor= lambda x: Ts[0].config.backend.to_tensor(x if np.sum(np.array(x.strides)<0)==0 else x.copy() , dtype=Ts[0].yastn_dtype, device=Ts[0].device)
        to_numpy= lambda x: Ts[0].config.backend.to_numpy(x)

        def vm(v):
            rho = decompress_from_1d(to_tensor(v.conj()), meta_L)

            # Cost: O(chi^3 D^2)
            for i in range(len(Ts)):
                #           ---[0]-> 0
                #   ------/
                #   rho   |      1
                #   ------\      |
                #          [1]-- M_i-----2
                rho = tensordot(rho, Ms[i], axes=(1, 0), conj=(0, 1))
                #           -- T_i-----0
                #   ------/      |
                #    rho  |      |
                #   ------\      |
                #          -----M_i----1
                rho = tensordot(Ts[i], rho, axes=([0, 1], [0, 1]))

            rho_data, rho_meta= rho.compress_to_1d(meta=meta_L)
            return to_numpy(rho_data).conj()

        def mv(v):
            rho = decompress_from_1d(to_tensor(v), meta_R)
            # Cost: O(chi^3 D^2)
            for i in range(len(Ts)):
                #     1---T_i-----
                #         |       \------
                #         |       | rho
                #         2       /------
                #            0---/
                rho = tensordot(rho, Ts[-1-i], axes=(0, 2))
                #    0----T_i-----
                #         |       \------
                #         |       | rho
                #         |       /------
                #    1----M_i^*--/
                rho = tensordot(rho, Ms[-1-i], axes=([0, 2], [2, 1]), conj=(0, 1))

            rho_data, rho_meta= rho.compress_to_1d(meta=meta_R)
            return to_numpy(rho_data)

        A = LinearOperator((v0.size, v0.size), matvec=mv, rmatvec=vm)
        w, vs = eigs(A, k=1, which='LM', ncv=ncv, maxiter=eigs_maxiter)
        return w, decompress_from_1d(to_tensor(vs[:, 0]), meta_R)

        # svds is slightly worse in precision compared to eigs
        # u, s, vh = svds(A, k=1, which='LM')
        # return s, decompress_from_1d(to_tensor(vh[0, :].conj()), meta_R)

    def normalize_QR(Q, R):
        # make the diagonal entries of R matrix positive
        R_sign = R.diag()
        R_sign._data = R_sign._data.conj()/abs(R_sign._data)
        return Q@R_sign.H, R_sign@R


    retry_cnt, retry_limit = 0, 20
    while True:
        if retry_cnt > retry_limit:
            return []
        # initialize Ms with random tensors
        Ms = []
        for i in range(len(T_news)):
            Ms.append(rand(config=config, legs=T_news[i].get_legs(), n=T_news[i].n))
        try:
            w_old, v_old = right_leading_eig(T_olds, Ms, ncv=ncv)
            w_new, v_new = right_leading_eig(T_news, Ms, ncv=ncv)
        except ArpackNoConvergence:
            ncv = ncv + 20
            eigs_maxiter += 1000
            retry_cnt += 1
            log.log(logging.INFO, f"Eigs Warning: No convergence after {eigs_maxiter} iterations with ncv={ncv:d}. Retrying with a differet M...")
            continue

        Q_old, R_old = qr(v_old, axes=(0, 1), sQ=-v_old.get_signature()[0]) # one in one out R
        Q_new, R_new = qr(v_new, axes=(0, 1), sQ=-v_new.get_signature()[0]) # one in one out R
        Q_old, R_old = normalize_QR(Q_old, R_old)
        Q_new, R_new = normalize_QR(Q_new, R_new)
        sigma = Q_new @ Q_old.H

        # Rerun the procedure with a different random MPS if the leading eigenvalue is not unique
        if (sigma@v_old - v_new).norm(p='inf') < 1e-5:
            break
        retry_cnt += 1

    return [sigma]


def real_to_complex(z):      # real vector of length 2n -> complex of length n
    return z[:len(z)//2] + 1j * z[len(z)//2:]

def complex_to_real(z):      # complex vector of length n -> real of length 2n
    return np.concatenate((np.real(z), np.imag(z)))

<<<<<<< HEAD
Gauge = namedtuple("Gauge", "t l b r")

def _compress_gauges_1d(gauges : Mapping[Site,Gauge]):
    data_t, meta_t= tuple(zip( *(getattr(gauges[site],dirn).compress_to_1d() for site in gauges.keys() \
        for dirn in "tlbr") ))
    meta= {'gauges': meta_t, 'sites': tuple(gauges.keys())}
    return data_t, meta
            
def _decompress_gauges_1d(data_t, meta) -> Mapping[Site,Gauge]:
    return {site: Gauge(*[decompress_from_1d(data_t[i], meta['gauges'][i]) for i in range(j, j+4)]) \
        for j, site in enumerate(meta['sites'])}


def find_coeff_multi_sites(env_old, env, zero_modes_dict, dtype=torch.complex128, verbose=False):
    # Gauge = namedtuple("Gauge", "t l b r")

    phases_ind = {}
=======
def compute_env_gauge_product(env, zero_modes_dict, cs_dict):
    # Given sigma matrices formed by cs_dict and zero_modes_dict, compute sigma-conjugated env tensors.
    Gauge = namedtuple("Gauge", "t l b r")
    sigma_dict, phases_ind = {}, {}
    ind = 0
>>>>>>> 16954c97
    fixed_env = env.copy()
    for site in env.sites():
        sigma_list = []
        site_ind = env.site2index(site)
        cs = cs_dict[site_ind]
        for i, dirn in enumerate(["t", "l", "b", "r"]):
            dtype = "complex128" if zero_modes_dict[(site_ind, dirn)][0].dtype is torch.complex128 else "float64"
            zero_mode = zeros(zero_modes_dict[(site_ind, dirn)][0].config, legs=zero_modes_dict[(site_ind, dirn)][0].get_legs(), dtype=dtype)
            for j in range(len(cs[i])):
                zero_mode += cs[i][j] * zero_modes_dict[(site_ind, dirn)][j]
            phases_ind[(site_ind, dirn)] = ind
            sigma_list.append(zero_mode)
            ind += 1
        sigma_dict[site_ind] = Gauge(*sigma_list)

    for site in env.sites():
        site_ind = env.site2index(site)
        site_t, site_l, site_b, site_r = env.site2index(env.nn_site(site, "t")), env.site2index(env.nn_site(site, "l")), env.site2index(env.nn_site(site, "b")), env.site2index(env.nn_site(site, "r"))

        sigma1_t, sigma1_l, sigma1_b, sigma1_r = sigma_dict[site_ind].t, sigma_dict[site_ind].l, sigma_dict[site_ind].b, sigma_dict[site_ind].r
        sigma2_l, sigma2_b, sigma2_r, sigma2_t = sigma_dict[site_t].l, sigma_dict[site_l].b, sigma_dict[site_b].r, sigma_dict[site_r].t
        for dirn in ["t", "l", "b", "r"]:
            T_new = getattr(env[site], dirn)
            sigma1 = getattr(sigma_dict[site_ind], dirn)
            if dirn == "t":
                sigma2 = getattr(sigma_dict[site_r], dirn)
            elif dirn == "r":
                sigma2 = getattr(sigma_dict[site_b], dirn)
            elif dirn == "b":
                sigma2 = getattr(sigma_dict[site_l], dirn)
            elif dirn == "l":
                sigma2 = getattr(sigma_dict[site_t], dirn)

            fixed_T = tensordot(
                tensordot(sigma1, T_new, axes=(0, 0), conj=(1, 0)),
                sigma2,
                axes=(2, 0),
            )
            setattr(fixed_env[site], dirn, fixed_T)

        for dirn in ["tl", "bl", "br", "tr"]:
            C_new = getattr(env[site], dirn)
            if dirn == "tl":
                fixed_C = tensordot(
                    tensordot(sigma2_l, C_new, axes=(0, 0), conj=(1, 0)),
                    sigma1_t,
                    axes=(1, 0),
                )
            if dirn == "bl":
                fixed_C = tensordot(
                    tensordot(sigma2_b, C_new, axes=(0, 0), conj=(1, 0)),
                    sigma1_l,
                    axes=(1, 0),
                )
            if dirn == "br":
                fixed_C = tensordot(
                    tensordot(sigma2_r, C_new, axes=(0, 0), conj=(1, 0)),
                    sigma1_b,
                    axes=(1, 0),
                )
            if dirn == "tr":
                fixed_C = tensordot(
                    tensordot(sigma2_t, C_new, axes=(0, 0), conj=(1, 0)),
                    sigma1_r,
                    axes=(1, 0),
                )
            setattr(fixed_env[site], dirn, fixed_C)

    return sigma_dict, phases_ind, fixed_env

def phase_loss(phases, env_old, fixed_env, phases_ind):
    exp_phases = torch.exp(1j * phases)
    exp_phases = torch.cat((exp_phases.new_ones(1), exp_phases))   #   … + an extra ‘1’

    # gather all indices / tensors that never change during optimisation
    sites      = env_old.sites()
    n_sites    = len(sites)
    cardinal = ("t", "l", "b", "r")          # 4 legs  (order fixed)
    corner   = ("tl", "bl", "br", "tr")      # 4 corners (order fixed)

    # indices for phase factors
    phase1_idx = torch.tensor(
        [phases_ind[(env_old.site2index(s), d)]      # (site, dir)
        for s in sites for d in cardinal],
        dtype=torch.long
    )

    neigh_map = {
        "t": lambda s: (env_old.site2index(env_old.nn_site(s, "r")), "t"),
        "l": lambda s: (env_old.site2index(env_old.nn_site(s, "t")), "l"),
        "b": lambda s: (env_old.site2index(env_old.nn_site(s, "l")), "b"),
        "r": lambda s: (env_old.site2index(env_old.nn_site(s, "b")), "r"),
    }
    phase2_idx = torch.tensor(
        [phases_ind[neigh_map[d](s)]
        for s in sites for d in cardinal],
        dtype=torch.long
    )

    fixed_T = [getattr(fixed_env[s], d) for s in sites for d in cardinal]
    T_old = [getattr(env_old[s], d) for s in sites for d in cardinal]
    fixed_C = [getattr(fixed_env[s], d) for s in sites for d in corner]
    C_old   = [getattr(env_old[s], d) for s in sites for d in corner]

    phase1 = exp_phases[phase1_idx].view(n_sites, 4)      # (N,4)
    phase2 = exp_phases[phase2_idx].view(n_sites, 4)      # (N,4)

    # compute loss
    # loss_T, loss_C = torch.zeros(1, dtype=torch.float64), torch.zeros(1, dtype=torch.float64)
    # for i in range(n_sites):
    #     for j in range(4):
    #         diff_T = phase1[i][j].conj() * fixed_T[4*i+j] * phase2[i][j] - T_old[4*i+j]
    #         loss_T += diff_T.norm(p='fro')**2


    # prepare the phases used for contracting the corners
    # phase1_c = phase1
    # phase2_c = torch.roll(phase2, shifts=-1, dims=1) # [t l b r] -> [l b r t]

    # for i in range(n_sites):
    #     for j in range(4):
    #         diff_C = phase2_c[i][j].conj() * fixed_C[4*i+j] * phase1_c[i][j] - C_old[4*i+j]
    #         loss_C += diff_C.norm(p='fro')**2

    # ---vectorized_version
    fixed_T_1D, T_old_1D = torch.cat([T._data for T in fixed_T]), torch.cat([T._data for T in T_old])
    lengths = torch.tensor([len(T._data) for T in fixed_T], dtype=torch.long, device=phases.device)
    phase1_1D, phase2_1D = torch.repeat_interleave(torch.flatten(phase1), lengths), torch.repeat_interleave(torch.flatten(phase2), lengths)
    loss_T= (fixed_T_1D * phase1_1D.conj() * phase2_1D - T_old_1D).norm(p='fro')**2

    phase1_c = phase1
    phase2_c = torch.roll(phase2, shifts=-1, dims=1) # [t l b r] -> [l b r t]
    fixed_C_1D, C_old_1D = torch.cat([C._data for C in fixed_C]), torch.cat([C._data for C in C_old])
    lengths = torch.tensor([len(C._data) for C in fixed_C], dtype=torch.long, device=phases.device)
    phase1_c_1D, phase2_c_1D = torch.repeat_interleave(torch.flatten(phase1_c), lengths), torch.repeat_interleave(torch.flatten(phase2_c), lengths)
    loss_C= (fixed_C_1D * phase1_c_1D.conj() * phase2_c_1D - C_old_1D).norm(p='fro')**2

    return loss_T + loss_C

def phase_init_choice(phases, env_old, fixed_env, phases_ind):
    phases = np.concatenate((np.array([0.0]), phases))  # add an extra '1' phase
    is_fixed = np.zeros(len(phases), dtype=bool)
    is_fixed[0] = True  # the first phase is fixed to 1

    # gather all indices / tensors that never change during optimisation
    sites      = env_old.sites()
    # indices for phase factors

    T_neigh_map = {
        "t": lambda s: (env_old.nn_site(s, "r"), "t", "t"),
        "l": lambda s: (env_old.nn_site(s, "t"), "l", "l"),
        "b": lambda s: (env_old.nn_site(s, "l"), "b", "b"),
        "r": lambda s: (env_old.nn_site(s, "b"), "r", "r"),
    }
    C_neigh_map = {
        "t": lambda s: (env_old.nn_site(s, "t"), "l", "tl"),
        "l": lambda s: (env_old.nn_site(s, "l"), "b", "bl"),
        "b": lambda s: (env_old.nn_site(s, "b"), "r", "br"),
        "r": lambda s: (env_old.nn_site(s, "r"), "t", "tr"),
    }


    def extract_phase(v1, v2):
        # Given v1 = v2 e^{1j * phi}, find phi.
        v1, v2 = torch.as_tensor(v1, dtype=torch.complex128), torch.as_tensor(v2, dtype=torch.complex128)
        c = torch.dot(v1, v2.conj())
        return torch.angle(c)

    # BFS
    queue = [(sites[0], "t")]  # start from the first site and direction 't'
    while len(queue) > 0:
        site, dirn = queue.pop(0)
        new_site, new_dirn, env_dirn = T_neigh_map[dirn](site)
        ind, ind_new = phases_ind[(env_old.site2index(site), dirn)], phases_ind[(env_old.site2index(new_site), new_dirn)]
        if not is_fixed[ind_new]:
            phases[ind_new] = extract_phase(np.exp(1j*phases[ind])*getattr(env_old[site], env_dirn)._data, getattr(fixed_env[site], env_dirn)._data)
            is_fixed[ind_new] = True
            queue.append((new_site, new_dirn))

        new_site, new_dirn, env_dirn = C_neigh_map[dirn](site)
        ind, ind_new = phases_ind[(env_old.site2index(site), dirn)], phases_ind[(env_old.site2index(new_site), new_dirn)]
        if not is_fixed[ind_new]:
            phases[ind_new] = extract_phase(np.exp(1j*phases[ind])*getattr(fixed_env[site], env_dirn)._data, getattr(env_old[site], env_dirn)._data)
            is_fixed[ind_new] = True
            queue.append((new_site, new_dirn))


    return phases[1:]

def phase_loss_and_grad(phases, env_old, fixed_env, phases_ind):
    device = env_old[(0, 0)].t.device
    phases = torch.as_tensor(phases, dtype=torch.float64, device=device).requires_grad_(True)
    with torch.enable_grad():
        loss = phase_loss(phases, env_old, fixed_env, phases_ind)

    loss.backward()
    grad = phases.grad.detach().cpu().numpy()
    return loss.item(), grad

def unitary_loss(cs_data, env, zero_modes_dict, dtype=torch.complex128):
    loss = 0.0
    # assemble unitaries
    ind = 0
    for site in env.sites():
        site_ind = env.site2index(site)
        for i, dirn in enumerate(("t", "l", "b", "r")):
            legs = zero_modes_dict[(site_ind, dirn)][0].get_legs()
            identity = diag(eye(config=zero_modes_dict[(site_ind, dirn)][0].config, legs=(legs[0], legs[0].conj())))
            unitary = zeros(config=zero_modes_dict[(site_ind, dirn)][0].config, legs=legs, dtype='complex128' if dtype is torch.complex128 else 'float64')
            for j in range(len(zero_modes_dict[(site_ind, dirn)])):
                unitary = unitary + cs_data[ind] * zero_modes_dict[(site_ind, dirn)][j]
                ind += 1
            loss += ((tensordot(unitary, unitary, axes=(1, 1), conj=(0, 1)) - identity).norm(p='fro')**2/ identity.norm(p='fro')**2).item().real
    return loss

def find_coeff_multi_sites(env_old, env, zero_modes_dict, dtype=torch.complex128, verbose=False):
    # Fix the relative U(1) phases associated with the sigma matrices.

    if dtype == torch.complex128:
        cs_data = []
        ind2row = {}
        start = 0
        for site in env.sites():
            site_ind = env.site2index(site)
            num = 0
            for dirn in ("t", "l", "b", "r"):
                cs_data.append(np.ones(len(zero_modes_dict[(site_ind, dirn)]), dtype=np.complex128))
                num += len(zero_modes_dict[(site_ind, dirn)])
            ind2row[site_ind] = slice(start, start+num)
            start += num
        cs_data = np.concatenate(cs_data)
        res = minimize(fun=lambda z: unitary_loss(real_to_complex(z)), x0=complex_to_real(cs_data),
                       args=(env, zero_modes_dict, dtype), jac='3-point', method='SLSQP', options={"eps":1e-9, "ftol":1e-14})
        res = real_to_complex(res.x)
    else:
        cs_data = []
        ind2row = {}
        start = 0
        for site in env.sites():
            site_ind = env.site2index(site)
            num = 0
            for dirn in ("t", "l", "b", "r"):
                cs_data.append(np.zeros(len(zero_modes_dict[(site_ind, dirn)]), dtype=np.float64))
                num += len(zero_modes_dict[(site_ind, dirn)])
            ind2row[site_ind] = slice(start, start+num)
            start += num
        cs_data = np.concatenate(cs_data)
        cs_data += np.random.rand(*cs_data.shape)*0.1
        res = minimize(fun=unitary_loss, x0=cs_data,
                       args=(env, zero_modes_dict, dtype), jac='3-point', method='SLSQP', options={"eps":1e-9, "ftol":1e-14})
        res = res.x

    cs_dict = {}
    ind = 0
    for site in env.sites():
        cs = []
        site_ind = env.site2index(site)
        for i, dirn in enumerate(("t", "l", "b", "r")):
            cs.append(np.array(res[ind:ind+len(zero_modes_dict[(site_ind, dirn)])]))
            ind += len(zero_modes_dict[(site_ind, dirn)])
        cs_dict[env.site2index(site)] = cs

    start = time.time()
    _, phases_ind, fixed_env = compute_env_gauge_product(env, zero_modes_dict, cs_dict)
    init_phases = np.zeros(4*len(cs_dict)-1)
    phases = phase_init_choice(init_phases, env_old, fixed_env, phases_ind)
    # res = minimize(fun=phase_loss_and_grad, x0=phases, args=(env_old, fixed_env, phases_ind), jac=True, method='SLSQP', options={"ftol":1e-14, "maxiter":1000})
    # phases = res.x
    end = time.time()
    if verbose:
        # print(f"Fixing phase takes {end-start:.1f}s with loss fn ", res.fun)
        print(f"Fixing phase takes {end-start:.1f}s with loss fn ", phase_loss_and_grad(phases, env_old, fixed_env, phases_ind)[0])
        print("phases: ", phases)

    # assemble the coefficients dict
    if isinstance(phases, torch.Tensor):
        exp_phases = torch.exp(1j*phases).to(dtype)
        exp_phases = torch.cat((exp_phases.new_ones(1), exp_phases))   #   … + an extra ‘1’
    else:
        if dtype == torch.complex128:
            exp_phases = np.exp(1j*phases).astype(np.complex128)
        else:
            exp_phases = np.exp(1j*phases).astype(np.float64)
        exp_phases = np.concatenate((np.ones(1, dtype=exp_phases.dtype), exp_phases))   #   … + an extra ‘1’
    ind = 0
    for site in env.sites():
        site_ind = env.site2index(site)
        for i, dirn in enumerate(("t", "l", "b", "r")):
            for j in range(len(zero_modes_dict[(site_ind, dirn)])):
                cs_dict[site_ind][i][j] = cs_dict[site_ind][i][j] * exp_phases[ind]
            ind += 1
        cs_dict[site_ind] = torch.utils.checkpoint.detach_variable(tuple(cs_dict[site_ind]))
    return cs_dict

def find_gauge_multi_sites(env_old, env, verbose=False):
    zero_modes_dict = {}
    sigma_dict = {}
    for site in env.sites():
        site_ind = env.site2index(site)
        for k, (N, d) in zip(["t", "l", "b", "r"], [(env.Ny, "r"), (env.Nx, "t"), (env.Ny, "l"), (env.Nx, "b")]):
            tmp_site = site
            T_olds, T_news = [], []
            for _ in range(N):
                T_olds.append(getattr(env_old[tmp_site], k))
                T_news.append(getattr(env[tmp_site], k))
                tmp_site = env.nn_site(tmp_site, d)

            zero_modes = fast_env_T_gauge_multi_sites(env.psi.config, T_olds, T_news)
            # if len(zero_modes) == 0: # fast method fails
            #     zero_modes = env_T_gauge_multi_sites(env.psi.config, T_olds, T_news)
            if len(zero_modes) == 0:
                return None
            zero_modes_dict[(site_ind, k)] = zero_modes

    cs_dict = find_coeff_multi_sites(env_old, env, zero_modes_dict, dtype=zero_modes_dict[(0, "t")][0].dtype, verbose=True)

    def is_diagonal(matrix, tol=1e-6):
        print(torch.diag(matrix))
        off_diag = matrix - torch.diag(torch.diag(matrix))  # Remove diagonal elements
        return torch.all(torch.abs(off_diag) < tol)  # Check if all off-diagonal elements are near zero

    sigma_dict, _, fixed_env = compute_env_gauge_product(env, zero_modes_dict, cs_dict)
    if verbose:
        cardinal = ("t", "l", "b", "r")          # 4 legs  (order fixed)
        corner   = ("tl", "bl", "br", "tr")      # 4 corners (order fixed)
        for s in fixed_env.sites():
            for dirn in cardinal:
                print("T diff:", (getattr(fixed_env[s], dirn) - getattr(env_old[s], dirn)).norm() / getattr(env_old[s], dirn).norm())
            for dirn in corner:
                print("C diff:", (getattr(fixed_env[s], dirn) - getattr(env_old[s], dirn)).norm() / getattr(env_old[s], dirn).norm())

    return sigma_dict


def fp_ctmrg(env: EnvCTM, \
            ctm_opts_fwd : dict= {'method': "2site", 'use_qr': False, 'corner_tol': 1e-8, 'max_sweeps': 100, 
                'svd_policy': 'fullrank', 'opts_svd': {}, 'D_block': None, 'verbosity': 0}, \
            ctm_opts_fp: dict= {'svd_policy': 'fullrank'}):
    r"""
    Compute the fixed-point environment for the given state using CTMRG.
    First, run CTMRG until convergence then find the gauge transformation guaranteeing element-wise
    convergence of the environment tensors.

    Args:
        env (EnvCTM): CTM environment
        ctm_opts_fwd (dict): Options for forward CTMRG convergence.
        ctm_opts_fp (dict): Options for fixing the gauge transformation.

    Returns:
        EnvCTM: Environment at fixed point.
        Sequence[Tensor]: raw environment data for the backward pass.
    """
    raw_peps_params= tuple( env.psi.ket[s]._data for s in env.psi.ket.sites() )
    return FixedPoint.apply(env, ctm_opts_fwd, ctm_opts_fp, *raw_peps_params)


class FixedPoint(torch.autograd.Function):
    ctm_log, t_ctm, t_check = None, None, None

    @staticmethod
    def compute_rdms(env):
        rdms = []
        start = time.time()
        for site in env.sites():
            rdms.append(rdm1x1(site, env.psi.ket, env)[0])
            rdms.append(rdm1x2(site, env.psi.ket, env)[0])
            rdms.append(rdm2x1(site, env.psi.ket, env)[0])
            rdms.append(rdm2x1(site, env.psi.ket, env)[0])
            rdms.append(rdm2x2_diagonal(site, env.psi.ket, env)[0])
            rdms.append(rdm2x2_anti_diagonal(site, env.psi.ket, env)[0])
            rdms.append(rdm2x2(site, env.psi.ket, env)[0])
        end = time.time()
        print(f"rdm calculations take {end-start:.1f}s")
        return rdms

    @staticmethod
    def fixed_point_iter(env_in, sigma_dict, ctm_opts_fp, slices, env_data, psi_data):
        refill_env(env_in, env_data, slices)
        refill_state(env_in.psi.ket, psi_data)
        env_in.update_(
            **ctm_opts_fp
        )

        for site in env_in.sites():
            site_ind = env_in.site2index(site)
            site_t, site_l, site_b, site_r = env_in.site2index(env_in.nn_site(site, "t")), env_in.site2index(env_in.nn_site(site, "l")), env_in.site2index(env_in.nn_site(site, "b")), env_in.site2index(env_in.nn_site(site, "r"))
            for dirn in ["t", "l", "b", "r"]:
                sigma1 = getattr(sigma_dict[site_ind], dirn)
                if dirn == "t":
                    sigma2 = getattr(sigma_dict[site_r], dirn)
                elif dirn == "r":
                    sigma2 = getattr(sigma_dict[site_b], dirn)
                elif dirn == "b":
                    sigma2 = getattr(sigma_dict[site_l], dirn)
                elif dirn == "l":
                    sigma2 = getattr(sigma_dict[site_t], dirn)

                fixed_t = tensordot(
                    tensordot(sigma1, getattr(env_in[site], dirn), axes=(0, 0), conj=(1, 0)),
                    sigma2,
                    axes=(2, 0),
                )
                setattr(env_in[site], dirn, fixed_t)

            sigma1_t, sigma1_l, sigma1_b, sigma1_r = sigma_dict[site_ind].t, sigma_dict[site_ind].l, sigma_dict[site_ind].b, sigma_dict[site_ind].r
            sigma2_l, sigma2_b, sigma2_r, sigma2_t = sigma_dict[site_t].l, sigma_dict[site_l].b, sigma_dict[site_b].r, sigma_dict[site_r].t
            # sigma_t, sigma_l, sigma_b, sigma_r = sigma_dict[site].t, sigma_dict[site].l, sigma_dict[site].b, sigma_dict[site].r
            for dirn in ["tl", "bl", "br", "tr"]:
                C_new = getattr(env_in[site], dirn)
                if dirn == "tl":
                    fixed_C = tensordot(
                        tensordot(sigma2_l, C_new, axes=(0, 0), conj=(1, 0)),
                        sigma1_t,
                        axes=(1, 0),
                    )
                if dirn == "bl":
                    fixed_C = tensordot(
                        tensordot(sigma2_b, C_new, axes=(0, 0), conj=(1, 0)),
                        sigma1_l,
                        axes=(1, 0),
                    )
                if dirn == "br":
                    fixed_C = tensordot(
                        tensordot(sigma2_r, C_new, axes=(0, 0), conj=(1, 0)),
                        sigma1_b,
                        axes=(1, 0),
                    )
                if dirn == "tr":
                    fixed_C = tensordot(
                        tensordot(sigma2_t, C_new, axes=(0, 0), conj=(1, 0)),
                        sigma1_r,
                        axes=(1, 0),
                    )
                setattr(env_in[site], dirn, fixed_C)

        env_out_data, slices = env_raw_data(env_in)
        return (env_out_data, )

    def get_converged_env(
        env,
        method="2site",
        svd_policy='fullrank',
        D_block=None,
        max_sweeps=100,
        opts_svd=None,
        corner_tol=1e-8,
        **kwargs
    ):
        t_ctm, t_check = 0.0, 0.0
        converged, conv_history = False, []
        
        ctm_itr= env.ctmrg_(iterator_step=1, method=method,  max_sweeps=max_sweeps, 
                   svd_policy=svd_policy, opts_svd=opts_svd, D_block=D_block,
                   corner_tol=None, **kwargs)

        for sweep in range(max_sweeps):
            t0 = time.perf_counter()
            ctm_out_info= next(ctm_itr)
            t1 = time.perf_counter()
            t_ctm += t1-t0

            t2 = time.perf_counter()
            converged, max_dsv, conv_history = ctm_conv_corner_spec(env, conv_history, corner_tol)
            t_check += time.perf_counter()-t2
            if kwargs.get('verbosity',0)>2:
                log.log(logging.INFO, f"CTM iter {len(conv_history)} |delta_C| {max_dsv} t {t1-t0} [s]")
            
            if converged: 
                log.info(f"CTM converged: sweeps {sweep+1} t_ctm {t_ctm} [s] t_check {t_check} [s]"
                         +f" history {[r['max_dsv'] for r in conv_history]}.")
                break

        return env, converged, conv_history, t_ctm, t_check

    @staticmethod
    def forward(ctx, env: EnvCTM, ctm_opts_fwd : dict, ctm_opts_fp: dict, *state_params):
        r"""
        Compute the fixed-point environment for the given state using CTMRG.
        First, run CTMRG until convergence then find the gauge transformation guaranteeing element-wise
        convergence of the environment tensors.

        Args:
            env (EnvCTM): Current environment to converge.
            ctm_opts_fwd (dict): Options for forward CTMRG convergence.
            ctm_opts_fp (dict): Options for fixing the gauge transformation.
            state_params (Sequence[Tensor]): tensors of underlying Peps state

        Returns:
            EnvCTM: Environment at fixed point.
            Sequence[Tensor]: raw environment data for the backward pass.
        """

        # 1. Converge the environment using CTMRG
        ctm_env_out, converged, *FixedPoint.ctm_log, FixedPoint.t_ctm, FixedPoint.t_check = FixedPoint.get_converged_env(
            env,
            **ctm_opts_fwd,
        )
        if not converged:
            raise NoFixedPointError(code=1, message="No fixed point found: CTM forward does not converge!")

        # 2. Perform 1 extra CTM step to find the gauge transformation under which we have element-wise convergence
        #
        # NOTE We need to find the gauge transformation that connects two set of environment tensors
        # obtained from CTMRG with the 'full' svd, because the backward uses the full svd backward.
        # TODO Use partial SVDs with appropriate backward
        _ctm_opts_fp = dict(ctm_opts_fwd)
        if ctm_opts_fp is not None:
            _ctm_opts_fp.update(ctm_opts_fp)
        env_converged = ctm_env_out.copy()
        t0= time.perf_counter()
        fp_proj = ctm_env_out.update_(**_ctm_opts_fp)
        t1= time.perf_counter()
        log.info(f"{type(ctx).__name__}.forward FP CTM step t {t0-t1} [s]")

        # 3. Find the gauge transformation
        t0 = time.perf_counter()
        sigma_dict = find_gauge_multi_sites(env_converged, ctm_env_out, verbose=True)
        if sigma_dict is None:
            raise NoFixedPointError(code=1, message="No fixed point found: fail to find the gauge matrix!")
        t1 = time.perf_counter()
        log.info(f"{type(ctx).__name__}.forward FP gauge-fixing t {t0-t1} [s]")
        import pdb; pdb.set_trace()

        env_data, env_meta = env_converged.compress_env_1d()
        fp_proj_data, fp_proj_meta = env_converged.compress_proj_1d(fp_proj)
        g_data, g_meta= _compress_gauges_1d(sigma_dict)
        ctx.save_for_backward(*env_data, *fp_proj_data, *g_data)
        ctx.env_meta, ctx.fp_proj_meta, ctx.g_meta = env_meta, fp_proj_meta, g_meta
        ctx.ctm_opts_fp = _ctm_opts_fp

        env_1d, env_slices= env_raw_data(env_converged)
        return env_converged, env_slices, env_1d

    @staticmethod
    def backward(ctx, none0, none1, *grad_env):
        grads = grad_env
        dA = grad_env

        # env_data = torch.utils.checkpoint.detach_variable(ctx.saved_tensors)[0] # only one element in the tuple
        env_data= ctx.saved_tensors[:len(ctx.env_meta['psi'])+len(ctx.env_meta['env'])] 
        fp_proj_data= ctx.saved_tensors[len(env_data):len(env_data)+len(ctx.fp_proj_meta['proj'])] 
        g_data= ctx.saved_tensors[-len(ctx.g_meta['gauges']):]
        env= decompress_env_1d(env_data, ctx.env_meta)
        fp_proj= decompress_proj_1d(fp_proj_data, ctx.fp_proj_meta)
        sigma_dict= _decompress_gauges_1d(g_data, ctx.g_meta)

        psi_data = tuple(env.psi.ket[s]._data for s in env.psi.ket.sites())
        _env_ts, _env_slices= env_raw_data(env)

        prev_grad_tmp = None
        diff_ave = None
        # Compute vjp only
        with torch.enable_grad():
            _, dfdC_vjp = torch.func.vjp(lambda x: FixedPoint.fixed_point_iter(env, sigma_dict, ctx.ctm_opts_fp, _env_slices, x, psi_data), _env_ts)
            _, dfdA_vjp = torch.func.vjp(lambda x: FixedPoint.fixed_point_iter(env, sigma_dict, ctx.ctm_opts_fp, _env_slices, _env_ts, x), psi_data)
        # fixed_point_iter changes the data of psi, so we need to refill the state to recover the previous state
        refill_state(env.psi.ket, psi_data)

        alpha = 0.4
        for step in range(ctx.ctm_opts_fp['max_sweeps']):
            grads = dfdC_vjp(grads)
            # with torch.enable_grad():
            #     grads = torch.autograd.grad(FixedPoint.fixed_point_iter(ctx.env, ctx.sigma_dict, ctx.opts_svd, ctx.slices, env_data, psi_data), env_data, grad_outputs=grads)
            if all([torch.norm(grad, p=torch.inf) < ctx.ctm_opts_fp["corner_tol"] for grad in grads]):
                break
            else:
                dA = tuple(dA[i] + grads[i] for i in range(len(grads)))
            # for grad in grads:
            #     print(torch.norm(grad, p=torch.inf))

            if step % 1 == 0:
                # with torch.enable_grad():
                #     grad_tmp = torch.autograd.grad(FixedPoint.fixed_point_iter(ctx.env, ctx.sigma_dict, ctx.opts_svd, ctx.slices, env_data, psi_data), psi_data, grad_outputs=dA)
                grad_tmp = torch.cat(dfdA_vjp(dA)[0])
                if prev_grad_tmp is not None:
                    grad_diff = torch.norm(grad_tmp[0] - prev_grad_tmp[0])
                    print("full grad diff", grad_diff)
                    if grad_diff < ctx.ctm_opts_fp["corner_tol"]:
                        # print("The norm of the full grad diff is below 1e-10.")
                        log.log(logging.INFO, f"Fixed_pt: The norm of the full grad diff is below {ctx.ctm_opts_fp['corner_tol']}.")
                        break
                    if diff_ave is not None:
                        if grad_diff > diff_ave:
                            # print("Full grad diff is no longer decreasing!")
                            log.log(logging.INFO, f"Fixed_pt: Full grad diff is no longer decreasing.")
                            break
                        else:
                            diff_ave = alpha*grad_diff + (1-alpha)*diff_ave
                    else:
                        diff_ave = grad_diff
                prev_grad_tmp = grad_tmp

        dA = dfdA_vjp(dA)[0]
        # with torch.enable_grad():
        #     dA = torch.autograd.grad(FixedPoint.fixed_point_iter(ctx.env, ctx.sigma_dict, ctx.opts_svd, ctx.slices, env_data, psi_data), psi_data, grad_outputs=dA)

        # --------option 2----------
        # Solve equations of the form Ax = b. Takes extremely long time if df/dC has eigenvalues close to 1

        # env_data = torch.utils.checkpoint.detach_variable(ctx.saved_tensors)[0] # only one element in the tuple
        # grads = grad_env[0]
        # def mat_vec_A(u):
        #   u = torch.from_numpy(u)
        #   with torch.enable_grad():
        #       res = torch.autograd.grad(FixedPoint.fixed_point_iter(ctx.env, ctx.sigma_dict, ctx.opts_svd, ctx.slices, env_data), env_data, grad_outputs=u)
        #   return (u - res[0]).numpy()

        # def rmat_vec_A(u):
        #   u = torch.from_numpy(u)
        #   u = u.conj()
        #   f = lambda x: FixedPoint.fixed_point_iter(ctx.env, ctx.sigma_dict, ctx.opts_svd, ctx.slices, x)
        #   with torch.enable_grad():
        #       output, res = torch.autograd.functional.jvp(f, env_data, u)
        #   return (u - res).conj().numpy()

        # A = LinearOperator(matvec=mat_vec_A, rmatvec=rmat_vec_A, shape=(env_data.size(dim=0) , grads.size(dim=0)), dtype=np.complex128 if env_data.dtype==torch.complex128 else np.float64)

        # u, info = lgmres(A, grads, M=None, rtol=1e-7, atol=0.0)
        # # res = lsqr(A, grads, atol=1e-7, btol=1e-7, show=True, x0=np.random.rand(*u.shape))
        # # u = res[0]

        # u = torch.from_numpy(u)
        # with torch.enable_grad():
        #   dA = torch.autograd.grad(FixedPoint.fixed_point_iter(ctx.env, ctx.sigma_dict, ctx.opts_svd, ctx.slices, env_data), ctx.env.psi.ket.get_parameters(), grad_outputs=u)

        return None, None, None, *dA<|MERGE_RESOLUTION|>--- conflicted
+++ resolved
@@ -459,7 +459,6 @@
 def complex_to_real(z):      # complex vector of length n -> real of length 2n
     return np.concatenate((np.real(z), np.imag(z)))
 
-<<<<<<< HEAD
 Gauge = namedtuple("Gauge", "t l b r")
 
 def _compress_gauges_1d(gauges : Mapping[Site,Gauge]):
@@ -467,23 +466,15 @@
         for dirn in "tlbr") ))
     meta= {'gauges': meta_t, 'sites': tuple(gauges.keys())}
     return data_t, meta
-            
+
 def _decompress_gauges_1d(data_t, meta) -> Mapping[Site,Gauge]:
     return {site: Gauge(*[decompress_from_1d(data_t[i], meta['gauges'][i]) for i in range(j, j+4)]) \
         for j, site in enumerate(meta['sites'])}
 
-
-def find_coeff_multi_sites(env_old, env, zero_modes_dict, dtype=torch.complex128, verbose=False):
-    # Gauge = namedtuple("Gauge", "t l b r")
-
-    phases_ind = {}
-=======
 def compute_env_gauge_product(env, zero_modes_dict, cs_dict):
     # Given sigma matrices formed by cs_dict and zero_modes_dict, compute sigma-conjugated env tensors.
-    Gauge = namedtuple("Gauge", "t l b r")
     sigma_dict, phases_ind = {}, {}
     ind = 0
->>>>>>> 16954c97
     fixed_env = env.copy()
     for site in env.sites():
         sigma_list = []
@@ -779,6 +770,7 @@
     return cs_dict
 
 def find_gauge_multi_sites(env_old, env, verbose=False):
+    Gauge = namedtuple("Gauge", "t l b r")
     zero_modes_dict = {}
     sigma_dict = {}
     for site in env.sites():
@@ -819,7 +811,7 @@
 
 
 def fp_ctmrg(env: EnvCTM, \
-            ctm_opts_fwd : dict= {'method': "2site", 'use_qr': False, 'corner_tol': 1e-8, 'max_sweeps': 100, 
+            ctm_opts_fwd : dict= {'method': "2site", 'use_qr': False, 'corner_tol': 1e-8, 'max_sweeps': 100,
                 'svd_policy': 'fullrank', 'opts_svd': {}, 'D_block': None, 'verbosity': 0}, \
             ctm_opts_fp: dict= {'svd_policy': 'fullrank'}):
     r"""
@@ -934,8 +926,8 @@
     ):
         t_ctm, t_check = 0.0, 0.0
         converged, conv_history = False, []
-        
-        ctm_itr= env.ctmrg_(iterator_step=1, method=method,  max_sweeps=max_sweeps, 
+
+        ctm_itr= env.ctmrg_(iterator_step=1, method=method,  max_sweeps=max_sweeps,
                    svd_policy=svd_policy, opts_svd=opts_svd, D_block=D_block,
                    corner_tol=None, **kwargs)
 
@@ -950,8 +942,8 @@
             t_check += time.perf_counter()-t2
             if kwargs.get('verbosity',0)>2:
                 log.log(logging.INFO, f"CTM iter {len(conv_history)} |delta_C| {max_dsv} t {t1-t0} [s]")
-            
-            if converged: 
+
+            if converged:
                 log.info(f"CTM converged: sweeps {sweep+1} t_ctm {t_ctm} [s] t_check {t_check} [s]"
                          +f" history {[r['max_dsv'] for r in conv_history]}.")
                 break
@@ -1005,7 +997,6 @@
             raise NoFixedPointError(code=1, message="No fixed point found: fail to find the gauge matrix!")
         t1 = time.perf_counter()
         log.info(f"{type(ctx).__name__}.forward FP gauge-fixing t {t0-t1} [s]")
-        import pdb; pdb.set_trace()
 
         env_data, env_meta = env_converged.compress_env_1d()
         fp_proj_data, fp_proj_meta = env_converged.compress_proj_1d(fp_proj)
@@ -1023,8 +1014,8 @@
         dA = grad_env
 
         # env_data = torch.utils.checkpoint.detach_variable(ctx.saved_tensors)[0] # only one element in the tuple
-        env_data= ctx.saved_tensors[:len(ctx.env_meta['psi'])+len(ctx.env_meta['env'])] 
-        fp_proj_data= ctx.saved_tensors[len(env_data):len(env_data)+len(ctx.fp_proj_meta['proj'])] 
+        env_data= ctx.saved_tensors[:len(ctx.env_meta['psi'])+len(ctx.env_meta['env'])]
+        fp_proj_data= ctx.saved_tensors[len(env_data):len(env_data)+len(ctx.fp_proj_meta['proj'])]
         g_data= ctx.saved_tensors[-len(ctx.g_meta['gauges']):]
         env= decompress_env_1d(env_data, ctx.env_meta)
         fp_proj= decompress_proj_1d(fp_proj_data, ctx.fp_proj_meta)
