--- conflicted
+++ resolved
@@ -52,11 +52,7 @@
 class NoFixedPointError(Exception):
     def __init__(self, code):
         super().__init__("No FixedPoint found")  # Pass message to the base class
-<<<<<<< HEAD
-        self.code = code                         # Add a custom attribute for error codes
-=======
         self.code = code          				 # Add a custom attribute for error codes
->>>>>>> 73c21b71
 
 # -----------simulataneous optim ---------
 def env_T_gauge(config, T_old, T_new):
@@ -111,20 +107,12 @@
             zero_modes.append(zero_mode)
     return zero_modes
     # if len(zero_modes) == 0:
-<<<<<<< HEAD
-    #   return None
-=======
     # 	return None
->>>>>>> 73c21b71
 
     # cs = find_coeff(zero_modes, zero_modes[0].dtype)
     # zero_mode = zeros(zero_modes[0].config, legs=zero_modes[0].get_legs(), dtype=zero_modes[0].dtype)
     # for i in range(len(cs)):
-<<<<<<< HEAD
-    #   zero_mode += cs[i] * zero_modes[i]
-=======
     # 	zero_mode += cs[i] * zero_modes[i]
->>>>>>> 73c21b71
     # return zero_mode
 
 def real_to_complex(z):      # real vector of length 2n -> complex of length n
@@ -161,15 +149,9 @@
                 unitaries[0] = unitaries[0]/phase
 
                 # fixed_C = tensordot(
-<<<<<<< HEAD
-                #   tensordot(unitaries[1], C_new, axes=(0, 0), conj=(1, 0)),
-                #   unitaries[0],
-                #   axes=(1, 0),
-=======
                 # 	tensordot(unitaries[1], C_new, axes=(0, 0), conj=(1, 0)),
                 # 	unitaries[0],
                 # 	axes=(1, 0),
->>>>>>> 73c21b71
                 # )
 
             if dirn == "bl":
@@ -187,15 +169,9 @@
                 unitaries[2] = unitaries[2]*phase
 
                 # fixed_C = tensordot(
-<<<<<<< HEAD
-                #   tensordot(unitaries[2], C_new, axes=(0, 0), conj=(1, 0)),
-                #   unitaries[1],
-                #   axes=(1, 0),
-=======
                 # 	tensordot(unitaries[2], C_new, axes=(0, 0), conj=(1, 0)),
                 # 	unitaries[1],
                 # 	axes=(1, 0),
->>>>>>> 73c21b71
                 # )
 
             if dirn == "br":
@@ -213,15 +189,9 @@
                 unitaries[3] = unitaries[3]*phase
 
                 # fixed_C = tensordot(
-<<<<<<< HEAD
-                #   tensordot(unitaries[3], C_new, axes=(0, 0), conj=(1, 0)),
-                #   unitaries[2],
-                #   axes=(1, 0),
-=======
                 # 	tensordot(unitaries[3], C_new, axes=(0, 0), conj=(1, 0)),
                 # 	unitaries[2],
                 # 	axes=(1, 0),
->>>>>>> 73c21b71
                 # )
 
             if dirn == "tr":
@@ -420,11 +390,7 @@
     def fixed_point_iter(env_in, sigma_dict, opts_svd, slices, env_data):
         refill_env(env_in, env_data, slices)
         env_in.update_(
-<<<<<<< HEAD
             opts_svd=opts_svd, method="2site", use_qr=False, checkpoint_move=False, svd_policy='fullrank',
-=======
-            opts_svd=opts_svd, method="2site", use_qr=False, checkpoint_move=False, svd_method='full',
->>>>>>> 73c21b71
         )
 
         for site in env_in.sites():
@@ -479,11 +445,7 @@
     def get_converged_env(
         env,
         method="2site",
-<<<<<<< HEAD
         svd_policy='fullrank',
-=======
-        svd_method='full',
->>>>>>> 73c21b71
         D_block=None,
         max_sweeps=100,
         iterator_step=1,
@@ -496,11 +458,7 @@
 
         for sweep in range(max_sweeps):
             env.update_(
-<<<<<<< HEAD
                 opts_svd=opts_svd, method=method, use_qr=False, checkpoint_move=False, policy=svd_policy, D_block=D_block,
-=======
-                opts_svd=opts_svd, method=method, use_qr=False, checkpoint_move=False, svd_method=svd_method, D_block=D_block,
->>>>>>> 73c21b71
             )
             t_ctm_after = time.perf_counter()
             t_ctm += t_ctm_after - t_ctm_prev
@@ -524,18 +482,12 @@
             iterator_step=1,
             opts_svd=opts_svd,
             corner_tol=corner_tol,
-<<<<<<< HEAD
             # svd_policy='arnoldi',
             svd_policy='fullrank',
-=======
-            # svd_method='arnoldi',
-            svd_method='full',
->>>>>>> 73c21b71
             D_block=chi,
         )
 
         env_old = ctm_env_out.copy()
-<<<<<<< HEAD
         # rdm_old = FixedPoint.compute_rdms(env_old)
         FixedPoint.ctm_env_out = env_old
         # note that we need to find the gauge transformation that connects two set of environment tensors
@@ -546,46 +498,11 @@
         # rdm_new = FixedPoint.compute_rdms(ctm_env_out)
         # for r1, r2 in zip(rdm_old, rdm_new):
         #     print("rdm diff:", (r1-r2).norm())
-=======
-        rdm_old = FixedPoint.compute_rdms(env_old)
-        FixedPoint.ctm_env_out = env_old
-        # note that we need to find the gauge transformation that connects two set of environment tensors
-        # obtained from CTMRG with the 'full' svd, because the backward uses the full svd backward.
-        ctm_env_out.update_(
-            opts_svd=opts_svd, method="2site", use_qr=False, checkpoint_move=False, svd_method='full',
-        )
-        rdm_new = FixedPoint.compute_rdms(ctm_env_out)
-        for r1, r2 in zip(rdm_old, rdm_new):
-            print("rdm diff:", (r1-r2).norm())
->>>>>>> 73c21b71
 
         sigma_dict = find_gauge(env_old, ctm_env_out)
         if sigma_dict is None:
             raise NoFixedPointError(code=1)
 
-<<<<<<< HEAD
-=======
-        # for _ in range(30):
-        # 	ctm_env_out.update_(
-        # 		opts_svd=opts_svd, method="2site", use_qr=False, checkpoint_move=False
-        # 	)
-
-        # env_old = ctm_env_out.copy()
-        # rdm_old = FixedPoint.compute_rdms(env_old)
-        # FixedPoint.ctm_env_out = env_old
-        # ctm_env_out.update_(
-        # 	opts_svd=opts_svd, method="2site", use_qr=False, checkpoint_move=False
-        # )
-        # rdm_new = FixedPoint.compute_rdms(ctm_env_out)
-        # for r1, r2 in zip(rdm_old, rdm_new):
-        # 	print("rdm diff:", (r1-r2).norm())
-
-        # sigma_dict = find_gauge(env_old, ctm_env_out)
-        # if sigma_dict is None:
-        # 	raise NoFixedPointError(code=1)
-
-
->>>>>>> 73c21b71
         env_out_data, slices = env_raw_data(env_old)
         ctx.save_for_backward(env_out_data)
         ctx.yastn_config = yastn_config
@@ -647,7 +564,6 @@
         # env_data = torch.utils.checkpoint.detach_variable(ctx.saved_tensors)[0] # only one element in the tuple
         # grads = grad_env[0]
         # def mat_vec_A(u):
-<<<<<<< HEAD
         #   u = torch.from_numpy(u)
         #   with torch.enable_grad():
         #       res = torch.autograd.grad(FixedPoint.fixed_point_iter(ctx.env, ctx.sigma_dict, ctx.opts_svd, ctx.slices, env_data), env_data, grad_outputs=u)
@@ -660,20 +576,6 @@
         #   with torch.enable_grad():
         #       output, res = torch.autograd.functional.jvp(f, env_data, u)
         #   return (u - res).conj().numpy()
-=======
-        # 	u = torch.from_numpy(u)
-        # 	with torch.enable_grad():
-        # 		res = torch.autograd.grad(FixedPoint.fixed_point_iter(ctx.env, ctx.sigma_dict, ctx.opts_svd, ctx.slices, env_data), env_data, grad_outputs=u)
-        # 	return (u - res[0]).numpy()
-
-        # def rmat_vec_A(u):
-        # 	u = torch.from_numpy(u)
-        # 	u = u.conj()
-        # 	f = lambda x: FixedPoint.fixed_point_iter(ctx.env, ctx.sigma_dict, ctx.opts_svd, ctx.slices, x)
-        # 	with torch.enable_grad():
-        # 		output, res = torch.autograd.functional.jvp(f, env_data, u)
-        # 	return (u - res).conj().numpy()
->>>>>>> 73c21b71
 
         # A = LinearOperator(matvec=mat_vec_A, rmatvec=rmat_vec_A, shape=(env_data.size(dim=0) , grads.size(dim=0)), dtype=np.complex128 if env_data.dtype==torch.complex128 else np.float64)
 
@@ -683,10 +585,6 @@
 
         # u = torch.from_numpy(u)
         # with torch.enable_grad():
-<<<<<<< HEAD
         #   dA = torch.autograd.grad(FixedPoint.fixed_point_iter(ctx.env, ctx.sigma_dict, ctx.opts_svd, ctx.slices, env_data), ctx.env.psi.ket.get_parameters(), grad_outputs=u)
-=======
-        # 	dA = torch.autograd.grad(FixedPoint.fixed_point_iter(ctx.env, ctx.sigma_dict, ctx.opts_svd, ctx.slices, env_data), ctx.env.psi.ket.get_parameters(), grad_outputs=u)
->>>>>>> 73c21b71
 
         return None, None, None, None, None, None, None, None, *dA