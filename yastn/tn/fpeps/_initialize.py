# Copyright 2024 The YASTN Authors. All Rights Reserved.
#
# Licensed under the Apache License, Version 2.0 (the "License");
# you may not use this file except in compliance with the License.
# You may obtain a copy of the License at
#
#     https://www.apache.org/licenses/LICENSE-2.0
#
# Unless required by applicable law or agreed to in writing, software
# distributed under the License is distributed on an "AS IS" BASIS,
# WITHOUT WARRANTIES OR CONDITIONS OF ANY KIND, either express or implied.
# See the License for the specific language governing permissions and
# limitations under the License.
# ==============================================================================
""" Initialization of peps tensors for real or imaginary time evolution """
<<<<<<< HEAD
from ._geometry import SquareLattice, CheckerboardLattice, RectangularUnitcell
=======
from ._geometry import SquareLattice, CheckerboardLattice, RectangularUnitcell, TriangularLattice
>>>>>>> 4670be70
from ._peps import Peps
from .envs._env_ctm import EnvCTM
from .envs._env_bp import EnvBP
from .envs._env_boundary_mps import EnvBoundaryMPS
from ...initialize import load_from_dict as load_tensor_from_dict
from ..mps import load_from_dict as load_mps_from_dict
from ... import YastnError, Tensor


def product_peps(geometry, vectors) -> Peps:
    """
    Initialize PEPS in a product state composed of provided vectors for all lattice sites.

    Vectors can have effective rank ndim=1 for (pure) state and ndim=2 for purification/operator.
    In the latter case, two legs will be fused into one physical PEPS leg.
    Virtual legs of dimension one with zero charge are added automatically.
    For vectors, their possibly non-zero charge is incorporated by
    adding an auxiliary leg with dimension one.

    Parameters
    ----------
    geometry : SquareLattice | CheckerboardLattice
        lattice geometry.
    vectors : yastn.Tensor | Dict[tuple[Int, Int], yastn.Tensor]
        If yastn.Tensor is provided, it gets repeated across the lattice.
        If dict is provided, it should specify a map between
        each unique lattice site and the corresponding vector.
    """
    if not isinstance(geometry, (SquareLattice, CheckerboardLattice, TriangularLattice)):
        raise YastnError("Geometry should be an instance of SquareLattice or CheckerboardLattice or TriangularLattice")

    if isinstance(vectors, Tensor):
        vectors = {site: vectors.copy() for site in geometry.sites()}

    for k, v in vectors.items():
        if v.ndim == 1 and not v.get_legs(axes=0).is_fused():
            v = v.add_leg(s=-1)
        if v.ndim == 2:
            v = v.fuse_legs(axes=[(0, 1)])
            vectors[k] = v
        if v.ndim > 1:
            raise YastnError("Some vector has ndim > 2")

    psi = Peps(geometry)
    for site, vec in vectors.items():
        for s in (-1, 1, 1, -1):
            vec = vec.add_leg(axis=0, s=s)
        psi[site] = vec
    if any(psi[site] is None for site in psi.sites()):
        raise YastnError("product_peps did not initialize some peps tensor")
    return psi


def load_from_dict(config, d) -> Peps:
    r"""
    Create PEPS-related object from dictionary.
    Works for :class:`yastn.tn.fpeps.Peps`, :class:`yastn.tn.fpeps.EnvCTM`, :class:`yastn.tn.fpeps.EnvBP`.

    Parameters
    ----------
    config: module | _config(NamedTuple)
        :ref:`YASTN configuration <tensor/configuration:yastn configuration>`

    in_dict: dict
        dictionary containing serialized PEPS-related object, i.e.,
        a result of :meth:`yastn.tn.fpeps.Peps.save_to_dict`, or
        :meth:`yastn.tn.fpeps.EnvCTM.save_to_dict`.
    """

    if 'class' in d and d['class'] in ('EnvCTM', 'EnvBP'):
        psi = load_from_dict(config, d['psi'])
        if d['class'] == 'EnvCTM':
            env = EnvCTM(psi, init=None)
        elif d['class'] == 'EnvBP':
            env = EnvBP(psi, init=None)
        for site in env.sites():
            for dirn, v in d['data'][site].items():
                setattr(env[site], dirn, load_tensor_from_dict(config, v))
        return env

    if 'class' in d and d['class'] == 'EnvBoundaryMPS':
        psi = load_from_dict(config, d['psi'])
        env = EnvBoundaryMPS(psi, opts_svd={}, setup='')
        for k, v in d['env'].items():
            env._env[k] = load_mps_from_dict(config, v)
        for k, v in d['info'].items():
            env.info[k] = v.copy()
        return env

    # otherwise assume class == 'Peps'
    if d['lattice'] in ["square", "SquareLattice"]:
        net = SquareLattice(dims=d['dims'], boundary=d['boundary'])
    elif d['lattice'] in ["checkerboard", "CheckerboardLattice"]:
        net = CheckerboardLattice()
<<<<<<< HEAD
    elif d['lattice'] == "rectangularunitcell":
        net = RectangularUnitcell(pattern=d['pattern']['pattern'], boundary=d['pattern']['boundary'])
=======
    elif d['lattice'] in ["rectangularunitcell", "RectangularUnitcell"]:
        net = RectangularUnitcell(pattern=d['pattern'])
    elif d['lattice'] in ["triangular", "TriangularLattice"]:
        net = TriangularLattice()
>>>>>>> 4670be70

    psi = Peps(net)
    for site in psi.sites():
        obj = load_tensor_from_dict(config, d['data'][site])
        if obj.ndim == 3:  obj = obj.unfuse_legs(axes=(0, 1))  # for backward compatibility
        psi[site] = obj
    return psi<|MERGE_RESOLUTION|>--- conflicted
+++ resolved
@@ -13,11 +13,7 @@
 # limitations under the License.
 # ==============================================================================
 """ Initialization of peps tensors for real or imaginary time evolution """
-<<<<<<< HEAD
-from ._geometry import SquareLattice, CheckerboardLattice, RectangularUnitcell
-=======
 from ._geometry import SquareLattice, CheckerboardLattice, RectangularUnitcell, TriangularLattice
->>>>>>> 4670be70
 from ._peps import Peps
 from .envs._env_ctm import EnvCTM
 from .envs._env_bp import EnvBP
@@ -112,15 +108,10 @@
         net = SquareLattice(dims=d['dims'], boundary=d['boundary'])
     elif d['lattice'] in ["checkerboard", "CheckerboardLattice"]:
         net = CheckerboardLattice()
-<<<<<<< HEAD
-    elif d['lattice'] == "rectangularunitcell":
-        net = RectangularUnitcell(pattern=d['pattern']['pattern'], boundary=d['pattern']['boundary'])
-=======
     elif d['lattice'] in ["rectangularunitcell", "RectangularUnitcell"]:
         net = RectangularUnitcell(pattern=d['pattern'])
     elif d['lattice'] in ["triangular", "TriangularLattice"]:
         net = TriangularLattice()
->>>>>>> 4670be70
 
     psi = Peps(net)
     for site in psi.sites():
