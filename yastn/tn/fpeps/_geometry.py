# Copyright 2024 The YASTN Authors. All Rights Reserved.
#
# Licensed under the Apache License, Version 2.0 (the "License");
# you may not use this file except in compliance with the License.
# You may obtain a copy of the License at
#
#     https://www.apache.org/licenses/LICENSE-2.0
#
# Unless required by applicable law or agreed to in writing, software
# distributed under the License is distributed on an "AS IS" BASIS,
# WITHOUT WARRANTIES OR CONDITIONS OF ANY KIND, either express or implied.
# See the License for the specific language governing permissions and
# limitations under the License.
# ==============================================================================
""" Basic structures forming PEPS network. """
from __future__ import annotations
from typing import Sequence
from typing import NamedTuple
from ... import YastnError


class Site(NamedTuple):
    """ Site coordinates `(nx, ny)` are consistent with matrix indexing with `(row, column)`. """
    nx : int = 0
    ny : int = 0

    def __str__(self):
        return f"Site({self.nx}, {self.ny})"


class Bond(NamedTuple):
    """ A bond between two lattice sites. """
    site0 : Site = None
    site1 : Site = None

    def __str__(self):
        return f"Bond(({self.site0[0]}, {self.site0[1]}), ({self.site1[0]}, {self.site1[1]}))"

    def __format__(self, spec):
            return str(self).format(spec)


_periodic_dict = {'infinite': 'ii', 'obc': 'oo', 'cylinder': 'po'}
# 'i' for infinite, 'o' for open, 'p' for periodic; two directions


class SquareLattice():

    def __init__(self, dims=(2, 2), boundary='infinite'):
        r"""
        Geometric information about 2D square lattice.

        Parameters
        ----------
        dims: tuple[int, int]
            Size of the unit cell in a form of ``dims=(rows, columns)``.
            Site(0, 0) corresponds to top-left corner of the unit cell.

        boundary: str
            'infinite' (the default) for an infinite lattice,
            'obc' for a finite lattice, or
            'cylinder' for a finite cylinder periodic along rows.
        """
        if boundary not in ('obc', 'infinite', 'cylinder'):
            raise YastnError(f"{boundary=} not recognized; should be 'obc', 'infinite', or 'cylinder'")

        self.boundary = boundary
        self._periodic = _periodic_dict[boundary]
        self._dims = (dims[0], dims[1])
        self._sites = tuple(Site(nx, ny) for ny in range(self._dims[1]) for nx in range(self._dims[0]))
        self._dir = {'tl': (-1, -1), 't': (-1, 0), 'tr': (-1,  1),
                      'l': ( 0, -1),                'r': ( 0,  1),
                     'bl': ( 1, -1), 'b': ( 1, 0), 'br': ( 1,  1)}

        bonds_h, bonds_v = [], []
        for s in self._sites:
            s_r = self.nn_site(s, d='r')  # left is before right in the fermionic order
            if s_r is not None:
                bonds_h.append(Bond(s, s_r))
            s_b = self.nn_site(s, d='b')  # top is before bottom in the fermionic order
            if s_b is not None:
                bonds_v.append(Bond(s, s_b))
        self._bonds_h = tuple(bonds_h)
        self._bonds_v = tuple(bonds_v)

    @property
    def Nx(self) -> int:
        """ Number of rows in the unit cell. """
        return self._dims[0]

    @property
    def Ny(self) -> int:
        """ Number of columns in the unit cell. """
        return self._dims[1]

    @property
    def dims(self) -> tuple[int, int]:
        """ Size of the unit cell as (rows, columns). """
        return self._dims

    def sites(self, reverse=False) -> Sequence[Site]:
        """ Sequence of unique lattice sites. """
        return self._sites[::-1] if reverse else self._sites

    def bonds(self, dirn=None, reverse=False) -> Sequence[Bond]:
        """
        Sequence of unique nearest neighbor bonds between lattice sites.

        Parameters
        ----------
        dirn: None | str
            return horizontal followed by vertical bonds if None;
            'v' and 'h' are, respectively, for vertical and horizontal bonds only.

        reverse: bool
            whether to reverse the order of bonds.
        """
        if dirn == 'v':
            return self._bonds_v[::-1] if reverse else self._bonds_v
        if dirn == 'h':
            return self._bonds_h[::-1] if reverse else self._bonds_h
        return self._bonds_v[::-1] + self._bonds_h[::-1] if reverse else self._bonds_h + self._bonds_v

    def nn_site(self, site, d) -> Site | None:
        """
        Index of the lattice site neighboring the :code:`site` in the direction :code:`d`.

        For infinite lattices, this function simply shifts the ``site`` by provided vector ``d``.
        For finite lattices with open/periodic boundary it handles corner cases where ``d`` is too large and the
        resulting site either doesn't exist or it wraps around periodic boundary.

        Return ``None`` if there is no neighboring site in a given direction.

        Parameters
        ----------
        d: str | tuple[int, int]
            Take values in: 't', 'b', 'l', 'r', 'tl', 'bl', 'tr', 'br',
            or a tuple of shifts (dx, dy).
        """
        if site is None:
            return None
        x, y = site
        dx, dy = self._dir[d] if isinstance(d, str) else d
        x, y = x + dx, y + dy

        if self._periodic[0] == 'o' and (x < 0 or x >= self._dims[0]):
            return None
        if self._periodic[1] == 'o' and (y < 0 or y >= self._dims[1]):
            return None
        if self._periodic[0] == 'p' and (x < 0 or x >= self._dims[0]):
            x = x % self._dims[0]
        # we don't have such option now:
        # if self._periodic[1] == 'p' and (y < 0 or y >= self._dims[1]):
        #     y = y % self._dims[1]
        return Site(x, y)

    def nn_bond_type(self, bond) -> tuple[str, bool]:
        """
        Raise YastnError if a bond does not connect nearest-neighbor lattice sites.
        Return bond orientation in 2D grid as a tuple: dirn, l_ordered
        dirn is 'h' or 'v' (horizontal, vertical).
        l_ordered is True for bond directed as 'lr' or 'tb', and False for 'rl' or 'bt'.
        """
        s0, s1 = bond
        if self.nn_site(s0, 'r') == s1 and self.nn_site(s1, 'l') == s0:
            return 'h', True  # dirn, l_ordered
        if self.nn_site(s0, 'b') == s1 and self.nn_site(s1, 't') == s0:
            return 'v', True
        if self.nn_site(s0, 'l') == s1 and self.nn_site(s1, 'r') == s0:
            return 'h', False
        if self.nn_site(s0, 't') == s1 and self.nn_site(s1, 'b') == s0:
            return 'v', False
        raise YastnError(f"{bond} is not a nearest-neighbor bond.")

<<<<<<< HEAD
    def f_ordered(self, *bond) -> bool:
        """
        Check if bond (s0, s1) appears in fermionic order.
        The convention is consistent with the PEPS diagrams in https://arxiv.org/abs/0912.0646.

        Args:
            bond (Bond or tuple[Site,Site] or Site, Site):
        """
        if len(bond)==1: # (Bond,) or ((Site,Site),) 
            s0, s1= bond[0]
        else: # (Site, Site)
            s0, s1 = bond[0], bond[1]
=======
    def f_ordered(self, s0, s1) -> bool:
        """
        Check if sites s0, s1 are fermionicaly ordered (or identical).
        """
>>>>>>> 33cffb30
        return s0[1] < s1[1] or (s0[1] == s1[1] and s0[0] <= s1[0])

    def site2index(self, site):
        """
        Maps any Site of the underlying square lattice (accounting for boundaries)
        into corresponding Site within primitive unit cell.
        """
        if site is None:
            return None
        x = site[0] % self._dims[0] if self._periodic[0] == 'i' else site[0]
        y = site[1] % self._dims[1] if self._periodic[1] == 'i' else site[1]
        return (x, y)

    def __dict__(self):
        """Return a dictionary representation of the object."""
        return {'dims': self.dims, 'boundary': self.boundary, 'sites': self.sites()}


class CheckerboardLattice(SquareLattice):

    def __init__(self):
        r"""
        Geometric information about infinite checkerboard lattice, which
        is an infinite lattice with :math:`2{\times}2` unit cell and two unique tensors.
        """
        super().__init__(dims=(2, 2), boundary='infinite')
        self._sites = (Site(0, 0), Site(0, 1))
        self._bonds_h = (Bond(Site(0, 0), Site(0, 1)), Bond(Site(0, 1), Site(0, 2)))
        self._bonds_v = (Bond(Site(0, 0), Site(1, 0)), Bond(Site(0, 1), Site(1, 1)))

    def site2index(self, site):
        """ Tensor index depending on site. """
        return (site[0] + site[1]) % 2


class RectangularUnitcell(SquareLattice):
    # TODO Optionally numpy.array(dtype=int) ?
    #      Drop integer ? Can be anything, i.e. even string label for tensors

    def __init__(self, pattern, boundary='infinite'):
        r"""
        Rectangular unit cells supporting patterns characterized by a single momentum ``Q=(q_x, q_y)``.

        Inspired by https://github.com/b1592/ad-peps by B. Ponsioen.

        Parameters
        ----------
        pattern: Sequence[Sequence[int]] | dict[tuple[int, int], int]
            Definition of a rectangular unit cell that tiles the square lattice.
            Integers are labels of unique tensors populating the sites within the unit cell.

            Examples of such patterns can be:

                * [[0,],] : 1x1 unit cell, Q=0
                * {(0, 0): 0} : 1x1 unit cell, Q=0
                * [[0, 1],] : 1x2 unit cell, Q=(0, \pi)
                * {(0, 0): 0, (0, 1): 1} : 1x2 unit cell, Q=(0, \pi)
                * [[0, 1], [1, 0]] : 2x2 unit cell with bipartite pattern, Q=(\pi, \pi). Equivalent to :class:`yastn.tn.fpeps.CheckerboardLattice`.
                * [[0, 1, 2], [1, 2, 0], [2, 0, 1]] : 3x3 unit cell with diagonal stripe order, Q=(2\pi/3, 2\pi/3)


        Warning
        -------
        It is assumed that the neighborhood of each unique tensor is identical.
        This excludes cases such as ``[[0, 1], [1, 1]]``.
        """
        if isinstance(pattern, dict):
            min_row, min_col = map(min, zip(*pattern.keys()))
            max_row, max_col = map(max, zip(*pattern.keys()))
            if (min_row, min_col) != (0, 0):
                raise YastnError("RectangularUnitcell: pattern keys should cover a rectangle index (0, 0) to (Nx - 1, Ny - 1).")
            try:
                pattern = [[pattern[(r, c)] for c in range(max_col + 1)] for r in range(max_row + 1)]
            except KeyError:
                raise YastnError("RectangularUnitcell: pattern keys should cover a rectangle index (0, 0) to (Nx - 1, Ny - 1).")

        try:
            Nx = len(pattern)
            Ny = len(pattern[0])
        except TypeError:
            raise YastnError("RectangularUnitcell: pattern should form a two-dimensional square matrix of labels.")
        if any(len(row) != Ny for row in pattern):
            raise YastnError("RectangularUnitcell: pattern should form a two-dimensional square matrix of labels.")

        super().__init__(dims=(Nx, Ny), boundary='infinite')
        #
        self._site2index = {(nx, ny): label for nx, row in enumerate(pattern) for ny, label in enumerate(row)}
        #
        try:
            label_sites, label_envs = {}, {}
            for nx in range(Nx):
                for ny in range(Ny):
                    label = self._site2index[nx, ny]
                    env = (self.site2index((nx - 1, ny)), self.site2index((nx, ny - 1)), self.site2index((nx + 1, ny)), self.site2index((nx, ny + 1)))
                    if label in label_sites:
                        label_sites[label].append((nx, ny))
                        label_envs[label].append(env)
                    else:
                        label_sites[label] = [(nx, ny)]
                        label_envs[label] = [env]
        except TypeError:
            raise YastnError("RectangularUnitcell: pattern labels should be hashable.")
        if any(len(set(envs)) > 1 for envs in label_envs.values()):
            raise YastnError("RectangularUnitcell: each unique label should have the same neighbors.")
        #
        # unique sites
        self._sites = tuple(sorted(min(sites) for sites in label_sites.values()))
        #
        # unique bonds
        self._bonds_h = tuple(Bond(s, self.nn_site(s, 'r')) for s in self._sites)
        self._bonds_v = tuple(Bond(s, self.nn_site(s, 'b')) for s in self._sites)

    def site2index(self, site) -> int:
        """ Tensor index depending on site. """
        return self._site2index[site[0] % self.Nx, site[1] % self.Ny]

    def __str__(self):
        return type(self).__name__ + f"(Nx={self.Nx}, Ny={self.Ny})\n"\
            +f"unique sites={self._sites})\n"\
            +f"unique horizontal bonds={self._bonds_h}\n"\
            +f"unique vertical bonds={self._bonds_v}\n"\
            + "\n".join([ ", ".join([f"{self.site2index((row,col))}" for col in range(self.Ny) ]) for row in range(self.Nx)])

    def __repr__(self):
        return f"RectangularUnitcell(pattern={self._site2index})"

    def __dict__(self):
        """
        Return a dictionary representation of the object.

        ..Note ::

            For serialiation to JSON, dict keys must be str/int/... Hence, we store pattern
            in format Sequence[Sequence[int]].

        """
        return {'pattern': [[self.site2index((row,col)) for col in range(self.Ny)] for row in range(self.Nx)], 'boundary': self.boundary }<|MERGE_RESOLUTION|>--- conflicted
+++ resolved
@@ -172,25 +172,10 @@
             return 'v', False
         raise YastnError(f"{bond} is not a nearest-neighbor bond.")
 
-<<<<<<< HEAD
-    def f_ordered(self, *bond) -> bool:
-        """
-        Check if bond (s0, s1) appears in fermionic order.
-        The convention is consistent with the PEPS diagrams in https://arxiv.org/abs/0912.0646.
-
-        Args:
-            bond (Bond or tuple[Site,Site] or Site, Site):
-        """
-        if len(bond)==1: # (Bond,) or ((Site,Site),) 
-            s0, s1= bond[0]
-        else: # (Site, Site)
-            s0, s1 = bond[0], bond[1]
-=======
     def f_ordered(self, s0, s1) -> bool:
         """
         Check if sites s0, s1 are fermionicaly ordered (or identical).
         """
->>>>>>> 33cffb30
         return s0[1] < s1[1] or (s0[1] == s1[1] and s0[0] <= s1[0])
 
     def site2index(self, site):
