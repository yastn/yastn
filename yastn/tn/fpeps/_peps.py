--- conflicted
+++ resolved
@@ -137,18 +137,7 @@
         """
         Serialize PEPS into a dictionary.
         """
-<<<<<<< HEAD
-        d= self.__dict__()
-        if type(self.geometry) == CheckerboardLattice:
-            d['lattice'] = "checkerboard"
-        elif type(self.geometry) == SquareLattice:
-            d['lattice'] = "square"
-        elif type(self.geometry) == RectangularUnitcell:
-            d['lattice'] = "rectangularunitcell"
-        return d
-=======
         return self.__dict__()
->>>>>>> 4670be70
 
     def __repr__(self) -> str:
         return f"Peps(geometry={self.geometry.__repr__()}, tensors={ self._data })"
