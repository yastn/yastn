--- conflicted
+++ resolved
@@ -37,10 +37,6 @@
     iterations: dict[str, int] = ()
     pinv_cutoffs: dict[str, float] = ()
     loopiness:float=None
-<<<<<<< HEAD
-    truncated_sectors:dict[str, tuple] = ()
-=======
->>>>>>> 96f3587c
 
 
 def evolution_step_(env, gates, opts_svd, symmetrize=True,
@@ -361,10 +357,6 @@
         info['pinv_cutoffs'] = pinvs
         info['iterations'] = iters
         info['loopiness'] = loopiness
-<<<<<<< HEAD
-        info['truncated_sectors'] = truncated_sectors
-=======
->>>>>>> 96f3587c
         M0, M1 = Ms[key]
 
     M0, M1 = symmetrized_svd(M0, M1, opts, normalize=True)
@@ -551,11 +543,7 @@
 def initial_truncation_ZMT1(R0, R1, fgf, opts_svd, fRR, RRgRR, pinv_cutoffs, pre_initial=None):
 
     if pre_initial == "EAT":
-<<<<<<< HEAD
-        (R0, R1), _, _, _= initial_truncation_EAT(R0, R1, fgf, fRR, RRgRR, {"D_total": 32767, "tol":-1}, pinv_cutoffs)
-=======
         (R0, R1), _, _, _= initial_truncation_EAT(R0, R1, fgf, fRR, RRgRR, {"D_total": 32767, "tol_block":-1}, pinv_cutoffs)
->>>>>>> 96f3587c
     elif pre_initial == "SVD":
         R0, S, R1 = svd(R0 @ R1, sU=R0.s[1])
         S = S.sqrt()
@@ -563,21 +551,8 @@
 
     G0 = fgf.unfuse_legs(axes=(0, 1))
 
-<<<<<<< HEAD
-    G = fgf.unfuse_legs(axes=1)
-    G = tensordot(G, R0, axes=(1, 0))
-    G = tensordot(G, R1, axes=(1, 1))
-    G = G.fuse_legs(axes=((0, (1, 2))))
-    G = G.unfuse_legs(axes=0)
-    G = tensordot(R1.conj(), G, axes=(1, 1))
-    G = tensordot(R0.conj(), G, axes=(0, 1))
-    Gremove = G.unfuse_legs(axes=2)
-    Gremove.remove_zero_blocks()
-    Gremove = Gremove.fuse_legs(axes=((0, 2), (1, 3)))
-=======
     Gremove = G0.fuse_legs(axes=((0, 2), (1, 3)))
     Gremove.remove_zero_blocks()
->>>>>>> 96f3587c
     _, S, _ = svd_with_truncation(Gremove, axes=(0, 1), policy='lowrank', D_block=2, D_total=2)
     S = np.diag(S.to_numpy())
     loopiness = np.min(S) / np.max(S)
@@ -586,19 +561,13 @@
     data_r0 = R0.T.compress_to_1d()
     accumulated = 0
     r0_slices = {}
-<<<<<<< HEAD
-=======
     weight = {}
->>>>>>> 96f3587c
     D_total = 0
     len_t = len(data_r0[1]['struct'].t[0]) // 2
     for ii in range(len(data_r0[1]['struct'].D)):
         r0_slices[data_r0[1]['struct'].t[ii]] = []
         Ds = data_r0[1]['struct'].D[ii]
-<<<<<<< HEAD
-=======
         weight[data_r0[1]['struct'].t[ii]] = [1.0 + 0.0j for _ in range (Ds[0])]
->>>>>>> 96f3587c
         D_total = D_total + Ds[0]
         for _ in range(Ds[0]):
             data = data_r0[0][accumulated:(accumulated + Ds[1])]
@@ -632,37 +601,6 @@
                 r1 = r1s[kk]
                 r_slices[data_r0[1]['struct'].t[ii]].append(r0 @ r1)
 
-<<<<<<< HEAD
-    weight = {}
-    for ii in range(len(data_r0[1]['struct'].D)):
-        Ds = data_r0[1]['struct'].D[ii]
-        weight[data_r0[1]['struct'].t[ii]] = [1.0 + 0.0j for _ in range (Ds[0])]
-
-    removed = 0
-    while ((D_total - removed) > opts_svd['D_total']):
-
-        # build g_ij
-        g = build_g_rj(r_slices, G0)
-        S, W = np.linalg.eigh(g)
-
-        # f = S + 0j
-        # for ii in range(len(S)):
-        #     temp_D = np.argmax(np.abs(W[:, ii].T))
-        #     f[ii] = f[ii] / (W[temp_D, ii] ** 2)
-
-        # to_be_removed_w = np.argmax(np.abs(f[ii]))
-        # to_be_eliminated = np.argmax(np.abs(W[:, to_be_removed_w].T))
-        # n = (S[to_be_removed_w] / g[to_be_removed_w, to_be_removed_w])
-        # coef = (1 - n * np.abs(W[to_be_eliminated, to_be_removed_w]) ** 2) / (1 - n * (2 - np.abs(W[to_be_eliminated, to_be_removed_w]) ** (-2)))
-
-        to_be_removed_w = 0
-        to_be_eliminated = np.argmax(np.abs(W[:, to_be_removed_w].T))
-        coef = 1
-
-        # update weight & kick dropped index
-        s = 0
-        sum_weight2 = 0
-=======
 
     removed = 0
     while ((D_total - removed) > opts_svd['D_total']):
@@ -680,27 +618,17 @@
         # update weight & kick dropped index
         s = 0
         max_weight = None
->>>>>>> 96f3587c
         for key in r_slices.keys():
             eliminate_ii = None
             for ii in range(len(r_slices[key])):
                 if s == to_be_eliminated:
                     eliminate_ii = ii
                 else:
-<<<<<<< HEAD
-                    weight[key][ii] = 1 - (W[s,to_be_removed_w] / W[to_be_eliminated,to_be_removed_w]) * coef
-                    sum_weight2 = sum_weight2 + np.abs(weight[key][ii]) ** 2
-                    # if max_weight is None:
-                    #     max_weight = 1 - (W[s,to_be_removed_w] / W[to_be_eliminated,to_be_removed_w]) * coef
-                    # elif abs((1 - W[s,to_be_removed_w] / W[to_be_eliminated,to_be_removed_w] * coef)) > abs(max_weight):
-                    #     max_weight = (1 - W[s,to_be_removed_w] / W[to_be_eliminated,to_be_removed_w] * coef)
-=======
                     weight[key][ii] = 1 - (W[s,to_be_removed_w] / W[to_be_eliminated,to_be_removed_w])
                     if max_weight is None:
                         max_weight = 1 - (W[s,to_be_removed_w] / W[to_be_eliminated,to_be_removed_w])
                     elif abs((1 - W[s,to_be_removed_w] / W[to_be_eliminated,to_be_removed_w])) > abs(max_weight):
                         max_weight = (1 - W[s,to_be_removed_w] / W[to_be_eliminated,to_be_removed_w])
->>>>>>> 96f3587c
                 s = s + 1
 
             if eliminate_ii is not None:
@@ -709,18 +637,16 @@
                 r0_slices[key].pop(eliminate_ii)
                 r1_slices[key].pop(eliminate_ii)
 
-<<<<<<< HEAD
-        # sqrt_sum_weight2 = sum_weight2 ** 0.5
-        # for key in r_slices.keys():
-        #     for ii in range(len(r_slices[key])):
-        #         weight[key][ii] = weight[key][ii] / sqrt_sum_weight2 # normalize weight in case they become too small
 
         for key in r_slices.keys():
+            for ii in range(len(r_slices[key])):
+                weight[key][ii] = weight[key][ii] / max_weight # normalize weight in case they become too small
+        for key in r_slices.keys():
+            eliminate_ii = None
             for ii in range(len(r_slices[key])):
                 r_slices[key][ii] = r_slices[key][ii] * weight[key][ii]
                 r0_slices[key][ii] = r0_slices[key][ii] * (weight[key][ii] ** 0.5)
                 r1_slices[key][ii] = r1_slices[key][ii] * (weight[key][ii] ** 0.5)
-
         removed = removed + 1
 
 
@@ -750,177 +676,11 @@
 
     MAMB = (MA @ MB)
 
-    # diff = lambda x: np.abs(calculate_truncation_error2((x[0] + x[1] * 1j)* MAMB, fgf, fRR, RRgRR))
-    # res = minimize(diff, [1, 0], tol=1e-8)
-    # x = res.x[0] + res.x[1] * 1j
-    # MA = x ** 0.5 * MA
-    # MB = x ** 0.5 * MB
-
-    return (MA, MB), abs(calculate_truncation_error2(MAMB, fgf, fRR, RRgRR)), loopiness
-
-def initial_truncation_ZMT1M(R0, R1, fgf, opts_svd, fRR, RRgRR, pinv_cutoffs, pre_initial=None):
-
-    if pre_initial == "EAT":
-        (R0, R1), _, _, _= initial_truncation_EAT(R0, R1, fgf, fRR, RRgRR, {"D_total": 32767, "tol":-1}, pinv_cutoffs)
-    elif pre_initial == "SVD":
-        R0, S, R1 = svd(R0 @ R1, sU=R0.s[1])
-        S = S.sqrt()
-        R0, R1 = S.broadcast(R0, R1, axes=(1, 0))
-
-    G0 = fgf.unfuse_legs(axes=(0, 1))
-
-    _, S, _ = svd_with_truncation(Gremove, axes=(0, 1), policy='lowrank', D_block=2, D_total=2)
-    S = np.diag(S.to_numpy())
-    loopiness = np.min(S) / np.max(S)
-
-    # slice RA to column vectors
-    data_r0 = R0.T.compress_to_1d()
-    accumulated = 0
-    r0_slices = {}
-    weight = {}
-    D_total = 0
-    len_t = len(data_r0[1]['struct'].t[0]) // 2
-    for ii in range(len(data_r0[1]['struct'].D)):
-        r0_slices[data_r0[1]['struct'].t[ii]] = []
-        Ds = data_r0[1]['struct'].D[ii]
-        weight[data_r0[1]['struct'].t[ii]] = [1.0 + 0.0j for _ in range (Ds[0])]
-        D_total = D_total + Ds[0]
-        for _ in range(Ds[0]):
-            data = data_r0[0][accumulated:(accumulated + Ds[1])]
-            tensor = yastn.Tensor(config=R0.config, s=R0.T.get_signature(), dtype="complex128")
-            tensor.set_block(ts=(data_r0[1]['struct'].t[ii][0:len_t], data_r0[1]['struct'].t[ii][len_t:]), val=data, Ds=[1, Ds[1]])
-            r0_slices[data_r0[1]['struct'].t[ii]].append(tensor.T)
-            accumulated = accumulated + Ds[1]
-
-    # slice RB to row vectors
-    data_r1 = R1.compress_to_1d()
-    accumulated = 0
-    r1_slices = {}
-    for ii in range(len(data_r1[1]['struct'].D)):
-        r1_slices[data_r1[1]['struct'].t[ii]] = []
-        Ds = data_r1[1]['struct'].D[ii]
-        for _ in range(Ds[0]):
-            data = data_r1[0][accumulated:(accumulated + Ds[1])]
-            tensor = yastn.Tensor(config=R0.config, s=R1.get_signature(), dtype="complex128")
-            tensor.set_block(ts=(data_r1[1]['struct'].t[ii][0:len_t], data_r1[1]['struct'].t[ii][:len_t]), val=data, Ds=[1, Ds[1]])
-            r1_slices[data_r1[1]['struct'].t[ii]].append(tensor)
-            accumulated = accumulated + Ds[1]
-    # build Rj=RAj * RBj
-    r_slices = {}
-    for ii in range(len(data_r0[1]['struct'].D)):
-        r0s = r0_slices[data_r0[1]['struct'].t[ii]]
-        r1s = r1_slices.get(data_r0[1]['struct'].t[ii])
-        if r1s is not None:
-            r_slices[data_r0[1]['struct'].t[ii]] = []
-            for kk in range(len(r0s)):
-                r0 = r0s[kk]
-                r1 = r1s[kk]
-                r_slices[data_r0[1]['struct'].t[ii]].append(r0 @ r1)
-
-
-    g = build_g_rj(r_slices, G0)
-    S, W = np.linalg.eigh(g)
-
-    # Find the largest components of zero mod
-
-
-    to_be_eliminated = []
-    for ii in range(D_total - opts_svd['D_total']):
-        to_be_eliminated.append(np.argmax(np.abs(W[:, ii].T)))
-
-    to_be_eliminated = np.sort(np.array(to_be_eliminated))
-
-    # Build equations
-    if D_total > opts_svd['D_total']:
-        A_zm = W[to_be_eliminated, 0:(D_total - opts_svd['D_total'])]
-        y_zm = -np.ones((D_total - opts_svd['D_total'],))
-        x_zm = np.linalg.lstsq(A_zm, y_zm)[0]
-
-        x_subtract = W[:, 0:(D_total - opts_svd['D_total'])] @ x_zm
-        weight_vec = np.ones((D_total,)) + x_subtract
-
-        s = 0
-        for key in r_slices.keys():
-            for ii in range(len(r_slices[key])):
-                weight[key][ii] = weight_vec[s]
-                s = s + 1
-
-        # update weight & kick dropped index
-        for jj in to_be_eliminated[::-1]:
-            s = 0
-            for key in r_slices.keys():
-                eliminate_ii = None
-                for ii in range(len(r_slices[key])):
-                    if s == jj:
-                        eliminate_ii = ii
-                        break
-                    s = s + 1
-                if eliminate_ii is not None:
-                    weight[key].pop(eliminate_ii)
-                    r_slices[key].pop(eliminate_ii)
-                    r0_slices[key].pop(eliminate_ii)
-                    r1_slices[key].pop(eliminate_ii)
-                    break
-
-        for key in r_slices.keys():
-            for ii in range(len(r_slices[key])):
-                weight[key][ii] = weight[key][ii] / weight_vec[np.argmax(np.abs(weight_vec))] # normalize weight in case they become too small
-=======
-
-        for key in r_slices.keys():
-            for ii in range(len(r_slices[key])):
-                weight[key][ii] = weight[key][ii] / max_weight # normalize weight in case they become too small
->>>>>>> 96f3587c
-        for key in r_slices.keys():
-            eliminate_ii = None
-            for ii in range(len(r_slices[key])):
-                r_slices[key][ii] = r_slices[key][ii] * weight[key][ii]
-                r0_slices[key][ii] = r0_slices[key][ii] * (weight[key][ii] ** 0.5)
-                r1_slices[key][ii] = r1_slices[key][ii] * (weight[key][ii] ** 0.5)
-<<<<<<< HEAD
-    #     removed = removed + 1
-=======
-        removed = removed + 1
->>>>>>> 96f3587c
-
-
-    # Build MA and MB
-    MA = yastn.Tensor(config=R0.config, s=R0.T.get_signature(), dtype="complex128")
-    for key in r0_slices.keys():
-        temp_block = []
-        for ii in range(len(r0_slices[key])):
-            temp_block.append(r0_slices[key][ii]._data)
-        temp_block = np.array(temp_block)
-        if len(temp_block) != 0:
-            MA.set_block(ts=(r0_slices[key][ii].get_legs()[1].t[0], r0_slices[key][ii].get_legs()[0].t[0]),
-                        Ds=temp_block.shape,
-                        val=temp_block)
-    MA = MA.T
-
-    MB = yastn.Tensor(config=R1.config, s=R1.get_signature(), dtype="complex128")
-    for key in r1_slices.keys():
-        temp_block = []
-        for ii in range(len(r1_slices[key])):
-            temp_block.append(r1_slices[key][ii]._data)
-        temp_block = np.array(temp_block)
-        if len(temp_block) != 0:
-            MB.set_block(ts=(r1_slices[key][ii].get_legs()[0].t[0], r1_slices[key][ii].get_legs()[1].t[0]),
-                        Ds=temp_block.shape,
-                        val=temp_block)
-
-    MAMB = (MA @ MB)
-
     diff = lambda x: np.abs(calculate_truncation_error2((x[0] + 1j * x[1]) * MAMB, fgf, fRR, RRgRR))
     res = minimize(diff, [1, 0], tol=1e-8)
     x = res.x[0] + 1j * res.x[1]
     MA = x ** 0.5 * MA
     MB = x ** 0.5 * MB
-<<<<<<< HEAD
-    # x = 1
-
-    return (MA, MB), abs(calculate_truncation_error2(MAMB * x, fgf, fRR, RRgRR)), loopiness
-
-=======
 
     return (MA, MB), abs(calculate_truncation_error2(MAMB * x, fgf, fRR, RRgRR)), loopiness
 
@@ -1079,7 +839,6 @@
 
 #     return (MA, MB), abs(calculate_truncation_error2(MAMB * x, fgf, fRR, RRgRR))
 
->>>>>>> 96f3587c
 
 def initial_truncation_ZMT3(R0, R1, fgf, opts_svd:dict, fRR, RRgRR, pinv_cutoffs):
 
@@ -1134,22 +893,14 @@
 
         D_total = D_total - 1
 
-<<<<<<< HEAD
-        R.remove_zero_blocks()
-        U, S, Vh = svd_with_truncation(R, sU=R.s[1], D_total=D_total)
-=======
         old_R.remove_zero_blocks()
         U, S, Vh = svd(old_R, sU=R.s[1])
->>>>>>> 96f3587c
         S = S.sqrt()
 
         U, Vh = S.broadcast(U, Vh, axes=(1, 0))
         MA = MA @ U
         MB = Vh @ MB
-<<<<<<< HEAD
-=======
         (MA, MB), error2, _ = initial_truncation_ZMT1(MA, MB, fgf, {"D_total":D_total, "tol_block":-1}, fRR, RRgRR, pinv_cutoffs, pre_initial="EAT")
->>>>>>> 96f3587c
 
         D_total = 0
         for new_d in MA.get_legs()[1].D:
