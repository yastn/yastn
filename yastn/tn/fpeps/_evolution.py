# Copyright 2025 The YASTN Authors. All Rights Reserved.
#
# Licensed under the Apache License, Version 2.0 (the "License");
# you may not use this file except in compliance with the License.
# You may obtain a copy of the License at
#
#     https://www.apache.org/licenses/LICENSE-2.0
#
# Unless required by applicable law or agreed to in writing, software
# distributed under the License is distributed on an "AS IS" BASIS,
# WITHOUT WARRANTIES OR CONDITIONS OF ANY KIND, either express or implied.
# See the License for the specific language governing permissions and
# limitations under the License.
# ==============================================================================
""" Routines for time evolution with nn gates on a 2D lattice. """
from itertools import pairwise
from typing import NamedTuple

from ._gates_auxiliary import Gate, gate_from_mpo
from ._peps import Peps2Layers
from ..mps import MpsMpoOBC
<<<<<<< HEAD
from ...tensor import tensordot, vdot, svd_with_truncation, YastnError, Tensor

=======
from typing import NamedTuple
from itertools import pairwise
import yastn
import numpy as np
>>>>>>> 6e9b2187

class BondMetric(NamedTuple):
    g: Tensor = None


class BipartiteBondMetric(NamedTuple):
    gL: Tensor = None
    gR: Tensor = None


class Evolution_out(NamedTuple):
    """ All errors and eigenvalues are relative. """
    bond: tuple = None
    truncation_error: float = 0
    best_method: str = ''
    nonhermitian_part: float = 0
    min_eigenvalue: float = None
    wrong_eigenvalues: float = None
    eat_metric_error: float = None
    truncation_errors: dict[str, float] = ()
    iterations: dict[str, int] = ()
    pinv_cutoffs: dict[str, float] = ()
    loopiness: float = 0
    truncated_sectors:dict[str, tuple] = ()


def evolution_step_(env, gates, opts_svd, method='mpo', fix_metric=0,
                    pinv_cutoffs=(1e-12, 1e-11, 1e-10, 1e-9, 1e-8, 1e-7, 1e-6, 1e-5, 1e-4),
                    max_iter=100, tol_iter=1e-13, initialization="EAT_SVD"):
    r"""
    Perform a single step of PEPS evolution by applying a list of gates.
    Truncate bond dimension after each application of a two-site gate.

    Parameters
    ----------
    env: EnvNTU | EnvCTM | EnvApproximate
        Environment class containing PEPS state (updated in place),
        and a method to calculate bond metric tensors employed during truncation.
    gates: yastn.tn.fpeps.Gates
        The gates to be applied to PEPS.
    opts_svd: dict | Sequence[dict]
        Options passed to :meth:`yastn.linalg.svd_with_truncation` which are used
        to initially truncate the bond dimension before it is further optimized iteratively.
        In particular, it fixes bond dimensions (potentially, sectorial).
        It is possible to provide a list of dicts (with decreasing bond dimensions),
        in which case the truncation is done gradually in a few steps.
    method: str
        For ``'NN'``, split multi-site gates into a series of nearest-neighbor gates.
        Otherwise, apply mpo-gate first, and then sequentially truncate enlarged bonds (the default).
    fix_metric: int | None
        Error measure of the metric tensor is a sum of: the norm of its non-hermitian part
        and absolute value of the most negative eigenvalue (if present).
        If ``fix_metric`` is a number, replace eigenvalues smaller than the error_measure with fix_metric * error_measure.
        Sensible values of ``fix_metric`` are :math:`0` and :math:`1`. The default is :math:`0`.
        If ``None``, do not perform eigh to test for negative eigenvalues and do not fix metric.
    pinv_cutoffs: Sequence[float] | float
        List of pseudo-inverse cutoffs.
        The one that gives the smallest truncation error is used during iterative optimizations and EAT initialization.
    max_iter: int
        The maximal number of iterative steps for each truncation optimization.
    tol_iter: int
        Tolerance of truncation_error to stop iterative optimization.
    initialization: str
        Tested initializations of iterative optimization. The one resulting in the smallest error is selected.
        Possible options are 'SVD' (svd initialization only), 'EAT' (EAT optimization only), 'SVD_EAT' (tries both).

    Returns
    -------
    list[Evolution_out(NamedTuple)]
        List of Namedtuple containing fields:
            * ``bond`` bond where the gate is applied.
            * ``truncation_error`` relative norm of the difference between untruncated and truncated bonds, calculated in metric specified by env.
            * ``best_method`` initialization/optimization method giving the best truncation_error. Possible values are 'eat', 'eat_opt', 'svd', 'svd_opt'.
            * ``nonhermitian_part`` norm of the non-hermitian part of the bond metric, normalized by the bond metric norm. Estimator of metric error.
            * ``min_eigenvalue`` the smallest bond metric eigenvalue, normalized by the bond metric norm. Can be negative which gives an estimate of metric error.
            * ``wrong_eigenvalues`` a fraction of bond metrics eigenvalues that were below the error threshold; and were modified according to ``fix_metric`` argument.
            * ``eat_metric_error`` error of approximating metric tensor by a product via SVD-1 in EAT initialization.
            * ``truncation_errors`` dict with truncation_error-s for all tested initializations/optimizations.
            * ``iterations`` dict with number of iterations to converge iterative optimization.
            * ``pinv_cutoffs`` dict with optimal pinv_cutoffs for methods where pinv appears.
    """
    psi = env.psi
    if isinstance(psi, Peps2Layers):
        psi = psi.ket  # to make it work with CtmEnv

    infos = []

    if 'nn' in method.lower():
        gates = [Gate(gate_from_mpo(gate.G), gate.sites) if isinstance(gate.G, MpsMpoOBC) else gate  for gate in gates]
        gates = [ng for og in gates for ng in split_gate_2site(og)]

    for gate in gates:
        psi.apply_gate_(gate)

        env.pre_truncation_(gate.sites)
        for s0, s1 in pairwise(gate.sites):
            info = truncate_(env, opts_svd, (s0, s1), fix_metric, pinv_cutoffs, max_iter, tol_iter, initialization)
            infos.append(info)

    return infos


def split_gate_2site(gate):
    """
    Split gate-mpo into a series of 2-site gates using SVD.
    """
    if len(gate.G) < 3:
        return [gate]
    new_gates = []
    g0, s0 = gate.G[0], gate.sites[0]
    for g1, s1 in zip(gate.G[1:-1], gate.sites[1:-1]):
        U, S, V = g1.svd_with_truncation(axes=((1, 2), (0, 3)), Uaxis=0, Vaxis=1, tol=1e-14)
        S = S.sqrt()
        U, V = S.broadcast(U, V, axes=(0, 1))
        new_gates.append(Gate(G=(g0, U), sites=(s0, s1)))
        g0, s0 = V, s1
    new_gates.append(Gate(G=(g0, gate.G[-1]), sites=(s0, gate.sites[-1])))
    return new_gates


def truncate_(env, opts_svd, bond=None,
              fix_metric=0,
              pinv_cutoffs=(1e-12, 1e-11, 1e-10, 1e-9, 1e-8, 1e-7, 1e-6, 1e-5, 1e-4),
              max_iter=100, tol_iter=1e-13, initialization="EAT_SVD"):
    r"""
    Truncate virtual bond dimensions of PEPS.

    Parameters
    ----------
    env: EnvNTU | EnvCTM | EnvApproximate
        Environment class containing PEPS state (updated in place),
        and a method to calculate bond metric tensors employed during truncation.
    opts_svd: dict | Sequence[dict]
        Options passed to :meth:`yastn.linalg.svd_with_truncation` which are used
        to initially truncate the bond dimension before it is further optimized iteratively.
        In particular, it fixes bond dimensions (potentially, sectorial).
        It is possible to provide a list of dicts (with decreasing bond dimensions),
        in which case the truncation is done gradually in a few steps.
    bond: tuple[Site, Site] | None
        Specify single bond to be truncated. If None, truncate all bonds. The default is None.
    fix_metric: int | None
        Error measure of the metric tensor is a sum of: the norm of its non-hermitian part
        and absolute value of the most negative eigenvalue (if present).
        If ``fix_metric`` is a number, replace eigenvalues smaller than the error_measure with fix_metric * error_measure.
        Sensible values of ``fix_metric`` are :math:`0` and :math:`1`. The default is :math:`0`.
        If ``None``, do not perform eigh to test for negative eigenvalues and do not fix metric.
    pinv_cutoffs: Sequence[float] | float
        List of pseudo-inverse cutoffs.
        The one that gives the smallest truncation error is used during iterative optimizations and EAT initialization.
    max_iter: int
        The maximal number of iterative steps for each truncation optimization.
    tol_iter: int
        Tolerance of truncation_error to stop iterative optimization.
    initialization: str
        Tested initializations of iterative optimization. The one resulting in the smallest error is selected.
        Possible options are 'SVD' (svd initialization only), 'EAT' (EAT optimization only), 'SVD_EAT' (tries both).

    Returns
    -------
    Evolution_out(NamedTuple)
        Namedtuple containing fields:
            * ``bond`` bond where the gate is applied.
            * ``truncation_error`` relative norm of the difference between untruncated and truncated bonds, calculated in metric specified by env.
            * ``best_method`` initialization/optimization method giving the best truncation_error. Possible values are 'eat', 'eat_opt', 'svd', 'svd_opt'.
            * ``nonhermitian_part`` norm of the non-hermitian part of the bond metric, normalized by the bond metric norm. Estimator of metric error.
            * ``min_eigenvalue`` the smallest bond metric eigenvalue, normalized by the bond metric norm. Can be negative which gives an estimate of metric error.
            * ``wrong_eigenvalues`` a fraction of bond metrics eigenvalues that were below the error threshold; and were modified according to ``fix_metric`` argument.
            * ``eat_metric_error`` error of approximating metric tensor by a product via SVD-1 in EAT initialization.
            * ``truncation_errors`` dict with truncation_error-s for all tested initializations/optimizations.
            * ``iterations`` dict with number of iterations to converge iterative optimization.
            * ``pinv_cutoffs`` dict with optimal pinv_cutoffs for methods where pinv appears.
    """
    psi = env.psi
    if isinstance(psi, Peps2Layers):
        psi = psi.ket  # to make it work with CtmEnv

    if bond is None:
        bonds = psi.bonds()
    else:
        bonds = [bond]

    infos = []
    for bond in bonds:
        dirn = psi.nn_bond_dirn(*bond)
        if dirn in ('rl', 'bt'):
            bond, dirn = bond[::-1], dirn[::-1]  # 'lr' or 'tb'

        s0, s1 = bond
        info = {'bond': bond}

        if dirn == 'lr':  # Horizontal gate, "lr" ordered
            Q0, R0 = psi[s0].qr(axes=((0, 1, 2, 4), 3), sQ=-1, Qaxis=3)  # t l b rr sa @ rr r
            Q1, R1 = psi[s1].qr(axes=((0, 2, 3, 4), 1), sQ=1, Qaxis=1, Raxis=-1)  # t ll b r sa @ l ll
        else:  # dirn == 'tb':  Vertical gate, "tb" ordered
            Q0, R0 = psi[s0].qr(axes=((0, 1, 3, 4), 2), sQ=1, Qaxis=2)  # t l bb r sa @ bb b
            Q1, R1 = psi[s1].qr(axes=((1, 2, 3, 4), 0), sQ=-1, Qaxis=0, Raxis=-1)  # tt l b r sa @ t tt

        fgf = env.bond_metric(Q0, Q1, s0, s1, dirn)

        if isinstance(fgf, BipartiteBondMetric):  # bipartite bond metric
            M0, M1, info = truncate_bipartite_(fgf, R0, R1, opts_svd, pinv_cutoffs, info)
        elif isinstance(fgf, BondMetric):  # bipartite bond metric
            M0, M1, info = truncate_optimize_(fgf, R0, R1, opts_svd, fix_metric, pinv_cutoffs, max_iter, tol_iter, initialization, info)

        if dirn == 'lr':
            psi[s0] = tensordot(Q0, M0, axes=(3, 0)).transpose(axes=(0, 1, 2, 4, 3))  # t l b r sa
            psi[s1] = tensordot(M1, Q1, axes=(1, 1)).transpose(axes=(1, 0, 2, 3, 4))  # t l b r sa
        else:  # dirn == 'tb':
            psi[s0] = tensordot(Q0, M0, axes=(2, 0)).transpose(axes=(0, 1, 4, 2, 3))  # t l b r sa
            psi[s1] = tensordot(M1, Q1, axes=(1, 0)) # t l b r sa

        env.post_truncation_(bond)
        infos.append(Evolution_out(**info))
    return infos[0] if len(bonds) == 1 else infos

def build_g_rj(r_slices:dict, G0:yastn.Tensor):

    g = []
    for key1 in r_slices.keys():
        for ii in range(len(r_slices[key1])):
            g.append([])
            for key2 in r_slices.keys():
                for jj in range(len(r_slices[key2])):
                    temp = yastn.tensordot(r_slices[key1][ii], G0, axes=((0, 1), (2, 3)))
                    temp = yastn.tensordot(r_slices[key2][jj], temp, axes=((0, 1), (0, 1)), conj=(1, 0))._data[0]
                    g[len(g) - 1].append(temp)
    g = np.array(g)
    g = (g + g.T.conjugate()) / 2
    return g

def initial_truncation_ZMT1(R0, R1, fgf, opts_svd, fRR, RRgRR, pinv_cutoffs, pre_initial=None):

    if opts_svd.get("preD") is None:
        preD = 32767
    else:
        preD = opts_svd["preD"]

    if pre_initial == "EAT":
        (R0, R1), _, _, _= initial_truncation_EAT(R0, R1, fgf, fRR, RRgRR, {"D_total": preD, "tol":-1}, pinv_cutoffs)
    elif pre_initial == "SVD":
        R0, S, R1 = svd_with_truncation(R0 @ R1, sU=R0.s[1], D_total=preD)
        S = S.sqrt()
        R0, R1 = S.broadcast(R0, R1, axes=(1, 0))

    G0 = fgf.unfuse_legs(axes=(0, 1))

    G = fgf.unfuse_legs(axes=1)
    G = tensordot(G, R0, axes=(1, 0))
    G = tensordot(G, R1, axes=(1, 1))
    G = G.fuse_legs(axes=((0, (1, 2))))
    G = G.unfuse_legs(axes=0)
    G = tensordot(R1.conj(), G, axes=(1, 1))
    G = tensordot(R0.conj(), G, axes=(0, 1))
    Gremove = G.unfuse_legs(axes=2)
    Gremove.remove_zero_blocks()
    Gremove = Gremove.fuse_legs(axes=((0, 2), (1, 3)))
    _, S, _ = svd_with_truncation(Gremove, axes=(0, 1), policy='lowrank', D_block=2, D_total=2)
    S = np.diag(S.to_numpy())
    loopiness = np.min(S) / np.max(S)

    # slice RA to column vectors
    data_r0 = R0.T.compress_to_1d()
    accumulated = 0
    r0_slices = {}
    D_total = 0
    len_t = len(data_r0[1]['struct'].t[0]) // 2
    for ii in range(len(data_r0[1]['struct'].D)):
        r0_slices[data_r0[1]['struct'].t[ii]] = []
        Ds = data_r0[1]['struct'].D[ii]
        D_total = D_total + Ds[0]
        for _ in range(Ds[0]):
            data = data_r0[0][accumulated:(accumulated + Ds[1])]
            tensor = yastn.Tensor(config=R0.config, s=R0.T.get_signature(), dtype="complex128")
            tensor.set_block(ts=(data_r0[1]['struct'].t[ii][0:len_t], data_r0[1]['struct'].t[ii][len_t:]), val=data, Ds=[1, Ds[1]])
            r0_slices[data_r0[1]['struct'].t[ii]].append(tensor.T)
            accumulated = accumulated + Ds[1]

    # slice RB to row vectors
    data_r1 = R1.compress_to_1d()
    accumulated = 0
    r1_slices = {}
    for ii in range(len(data_r1[1]['struct'].D)):
        r1_slices[data_r1[1]['struct'].t[ii]] = []
        Ds = data_r1[1]['struct'].D[ii]
        for _ in range(Ds[0]):
            data = data_r1[0][accumulated:(accumulated + Ds[1])]
            tensor = yastn.Tensor(config=R0.config, s=R1.get_signature(), dtype="complex128")
            tensor.set_block(ts=(data_r1[1]['struct'].t[ii][0:len_t], data_r1[1]['struct'].t[ii][:len_t]), val=data, Ds=[1, Ds[1]])
            r1_slices[data_r1[1]['struct'].t[ii]].append(tensor)
            accumulated = accumulated + Ds[1]
    # build Rj=RAj * RBj
    r_slices = {}
    for ii in range(len(data_r0[1]['struct'].D)):
        r0s = r0_slices[data_r0[1]['struct'].t[ii]]
        r1s = r1_slices.get(data_r0[1]['struct'].t[ii])
        if r1s is not None:
            r_slices[data_r0[1]['struct'].t[ii]] = []
            for kk in range(len(r0s)):
                r0 = r0s[kk]
                r1 = r1s[kk]
                r_slices[data_r0[1]['struct'].t[ii]].append(r0 @ r1)

    weight = {}
    for ii in range(len(data_r0[1]['struct'].D)):
        Ds = data_r0[1]['struct'].D[ii]
        weight[data_r0[1]['struct'].t[ii]] = [1.0 + 0.0j for _ in range (Ds[0])]

    removed = 0
    while ((D_total - removed) > opts_svd['D_total']):
        g = build_g_rj(r_slices, G0)
        S, W = np.linalg.eigh(g)

        to_be_removed_w = 0
        to_be_eliminated = np.argmax(np.abs(W[:, to_be_removed_w].T))
        coef = 1

        # update weight & kick dropped index
        s = 0
        sum_weight2 = 0
        for key in r_slices.keys():
            eliminate_ii = None
            for ii in range(len(r_slices[key])):
                if s == to_be_eliminated:
                    eliminate_ii = ii
                else:
                    weight[key][ii] = 1 - (W[s,to_be_removed_w] / W[to_be_eliminated,to_be_removed_w]) * coef
                    sum_weight2 = sum_weight2 + np.abs(weight[key][ii]) ** 2
                s = s + 1

            if eliminate_ii is not None:
                weight[key].pop(eliminate_ii)
                r_slices[key].pop(eliminate_ii)
                r0_slices[key].pop(eliminate_ii)
                r1_slices[key].pop(eliminate_ii)

        for key in r_slices.keys():
            for ii in range(len(r_slices[key])):
                r_slices[key][ii] = r_slices[key][ii] * weight[key][ii]
                r0_slices[key][ii] = r0_slices[key][ii] * (weight[key][ii] ** 0.5)
                r1_slices[key][ii] = r1_slices[key][ii] * (weight[key][ii] ** 0.5)

        removed = removed + 1


    # Build MA and MB
    MA = yastn.Tensor(config=R0.config, s=R0.T.get_signature(), dtype="complex128")
    for key in r0_slices.keys():
        temp_block = []
        for ii in range(len(r0_slices[key])):
            temp_block.append(r0_slices[key][ii]._data)
        temp_block = np.array(temp_block)
        if len(temp_block) != 0:
            MA.set_block(ts=(r0_slices[key][ii].get_legs()[1].t[0], r0_slices[key][ii].get_legs()[0].t[0]),
                        Ds=temp_block.shape,
                        val=temp_block)
    MA = MA.T

    MB = yastn.Tensor(config=R1.config, s=R1.get_signature(), dtype="complex128")
    for key in r1_slices.keys():
        temp_block = []
        for ii in range(len(r1_slices[key])):
            temp_block.append(r1_slices[key][ii]._data)
        temp_block = np.array(temp_block)
        if len(temp_block) != 0:
            MB.set_block(ts=(r1_slices[key][ii].get_legs()[0].t[0], r1_slices[key][ii].get_legs()[1].t[0]),
                        Ds=temp_block.shape,
                        val=temp_block)

    MAMB = (MA @ MB)

    return (MA, MB), abs(calculate_truncation_error2(MAMB, fgf, fRR, RRgRR)), loopiness

def build_g_ijkl(fgf:yastn.Tensor, R0:yastn.Tensor, R1:yastn.Tensor):

    G = fgf.unfuse_legs(axes=1)
    G = tensordot(G, R0, axes=(1, 0))
    G = tensordot(G, R1, axes=(1, 1))
    G = G.fuse_legs(axes=((0, (1, 2))))
    G = G.unfuse_legs(axes=0)
    G = tensordot(R1.conj(), G, axes=(1, 1))
    G = tensordot(R0.conj(), G, axes=(0, 1))
    G = G.unfuse_legs(axes=2)
    # G = G.fuse_legs(axes=((0, 1), 2))

    gts = G.compress_to_1d()[1]['struct'].t
    slices = G.compress_to_1d()[1]['slices']
    gts_slices_dict = dict(zip(gts, slices))

    ts = G.get_legs()[0].t

    g = None
    for key1 in ts:
        temp = None
        for key2 in ts:
            target_key = (*key1, *key1, *key2, *key2)

            mat_begin = gts_slices_dict[target_key].slcs[0][0]
            mat_end = gts_slices_dict[target_key].slcs[0][1]
            mat_shape = [gts_slices_dict[target_key].D[0] * gts_slices_dict[target_key].D[1], gts_slices_dict[target_key].D[2] * gts_slices_dict[target_key].D[3]]
            mat = G._data[mat_begin:mat_end].reshape(mat_shape)
            if temp is None:
                temp = mat
            else:
                temp = np.hstack((temp, mat))
        if g is None:
            g = temp
        else:
            g = np.vstack((g, temp))

    return (g + g.T.conjugate()) / 2


def initial_truncation_ZMT3(R0, R1, fgf, opts_svd:dict, fRR, RRgRR, pinv_cutoffs, pre_initial=None):

    if opts_svd.get("preD") is None:
        preD = 32767
    else:
        preD = opts_svd["preD"]

    if pre_initial is None:
        MA = R0
        MB = R1
    elif pre_initial == "SVD":
        R0, S, R1 = svd_with_truncation(R0 @ R1, sU=R0.s[1], D_total=preD)
        S = S.sqrt()
        MA, MB = S.broadcast(R0, R1, axes=(1, 0))
    elif pre_initial == "EAT":
        (MA, MB), error2, _, _ = initial_truncation_EAT(R0, R1, fgf, fRR, RRgRR, {"D_total":preD, "tol":-1}, pinv_cutoffs)
    elif pre_initial[:4] == "ZMT1":
        opts_svd_pre = {'D_total': preD, 'preD':None, 'tol':-1}
        if pre_initial == "ZMT10":
            pre_initial_ = None
        elif pre_initial == "ZMT1eat":
            pre_initial_ = "EAT"
        elif pre_initial == "ZMT1svd":
            pre_initial_ = "SVD"
        (MA, MB), error2, _ = initial_truncation_ZMT1(R0, R1, fgf, opts_svd_pre, fRR, RRgRR, pinv_cutoffs, pre_initial=pre_initial_)

    G = fgf.unfuse_legs(axes=1)
    G = tensordot(G, R0, axes=(1, 0))
    G = tensordot(G, R1, axes=(1, 1))
    G = G.fuse_legs(axes=((0, (1, 2))))
    G = G.unfuse_legs(axes=0)
    G = tensordot(R1.conj(), G, axes=(1, 1))
    G = tensordot(R0.conj(), G, axes=(0, 1))
    Gremove = G.unfuse_legs(axes=2)
    Gremove.remove_zero_blocks()
    Gremove = Gremove.fuse_legs(axes=((0, 2), (1, 3)))
    _, S, _ = svd_with_truncation(Gremove, axes=(0, 1), policy='lowrank', D_block=2, D_total=2)
    S = np.diag(S.to_numpy())
    loopiness = np.min(S) / np.max(S)


    D_total = 0
    for ii in range(len(MB.get_legs()[0].D)):
        D_total = D_total + MB.get_legs()[0].D[ii]

    while D_total > opts_svd['D_total']:

        g_ijkl = build_g_ijkl(fgf, MA, MB)
        _, W = np.linalg.eigh(g_ijkl)

        accumulated = 0
        normalization = 0
        for ii in range(len(MB.get_legs()[0].D)):
            Ds = MB.get_legs()[0].D[ii]
            mat = np.array(W[accumulated:(accumulated + Ds * Ds),0]).reshape(Ds, Ds)
            mat = (mat.T.conjugate()) @ mat

            normalization = normalization + mat.trace()
            accumulated = accumulated + Ds * Ds
        normalization = normalization ** 0.5

        accumulated = 0
        all_d = np.array([])
        for ii in range(len(MB.get_legs()[0].D)):
            Ds = MB.get_legs()[0].D[ii]
            mat = np.array(W[accumulated:(accumulated + Ds * Ds),0]).reshape(Ds, Ds) / normalization
            d = np.linalg.eigvals(mat)
            all_d = np.hstack([all_d, d])
            accumulated = accumulated + Ds * Ds

        largest_d = all_d[np.argmax(np.abs(all_d))]

        R = yastn.Tensor(config=R0.config, s=MB.get_signature(), dtype="complex128")

        accumulated = 0
        for ii in range(len(MB.get_legs()[0].D)):
            Ds = MB.get_legs()[0].D[ii]
            mat = -np.array(W[accumulated:(accumulated + Ds * Ds),0]).reshape(Ds, Ds) / largest_d + np.eye(Ds, Ds)
            R.set_block((MB.get_legs()[0].t[ii], MB.get_legs()[0].t[ii]), val=mat, Ds=[Ds, Ds])
            accumulated = accumulated + Ds * Ds

        D_total = D_total - 1

        R.remove_zero_blocks()
        U, S, Vh = svd_with_truncation(R, sU=R.s[1], D_total=D_total)
        S = S.sqrt()
        U, Vh = S.broadcast(U, Vh, axes=(1, 0))
        MA = MA @ U
        MB = Vh @ MB

        D_total = 0
        for new_d in MA.get_legs()[1].D:
            D_total = D_total + new_d

    error2 = calculate_truncation_error2(MA @ MB, fgf, fRR, RRgRR)
    return (MA, MB), error2, loopiness


def truncate_optimize_(g, R0, R1, opts_svd, fix_metric, pinv_cutoffs, max_iter, tol_iter, initialization, info):
    # enforce hermiticity
    fgf = g.g
    fgfH = fgf.H
    nonhermitian = (fgf - fgfH).norm() / 2
    fgf = (fgf + fgfH) / 2
    #
    fgf_norm = fgf.norm()
    info['nonhermitian_part'] = (nonhermitian / fgf_norm).item()
    #
    # check metric tensor eigenvalues
    if fix_metric is not None:
        S, U = fgf.eigh(axes=(0, 1))
        smin = min(S._data)
        info['min_eigenvalue'] = (smin / fgf_norm).item()
        g_error = max(-smin, 0) + nonhermitian
        info['wrong_eigenvalues'] = sum(S._data < g_error).item() / len(S._data)
        S._data[S._data < g_error] = g_error * fix_metric
        fgf = U @ S @ U.H
    #
    fRR = (R0 @ R1).fuse_legs(axes=[(0, 1)])
    fgRR = fgf @ fRR
    RRgRR = abs(vdot(fRR, fgRR).item())
    #
    pinv_cutoffs = sorted(pinv_cutoffs)
    M0, M1 = R0, R1
    loopiness = None
    for opts in [opts_svd] if isinstance(opts_svd, dict) else opts_svd:

        truncated_sectors, Ms, error2s, pinvs, iters = {}, {}, {}, {}, {}

        if 'EAT' in initialization:
            key = 'eat'
            Ms[key], error2s[key], pinvs[key], info["eat_metric_error"] = initial_truncation_EAT(M0, M1, fgf, fRR, RRgRR, opts, pinv_cutoffs)
            key = 'eat_opt'
            Ms[key], error2s[key], pinvs[key], iters[key] = optimize_truncation(*Ms['eat'], error2s['eat'], fgf, fRR, fgRR, RRgRR, pinv_cutoffs, max_iter, tol_iter)
            truncated_sectors[key] = Ms[key][0].get_legs()[1].D
        if 'SVD' in initialization:
            key = 'svd'
            Ms[key] = symmetrized_svd(M0, M1, opts, normalize=False)
            error2s[key] = calculate_truncation_error2(Ms[key][0] @ Ms[key][1], fgf, fRR, RRgRR)
            key = 'svd_opt'
            Ms[key], error2s[key], pinvs[key], iters[key] = optimize_truncation(*Ms['svd'], error2s['svd'], fgf, fRR, fgRR, RRgRR, pinv_cutoffs, max_iter, tol_iter)
            truncated_sectors[key] = Ms[key][0].get_legs()[1].D
        if 'ZMT10' in initialization:
            key = "ZMT1"
            Ms[key], error2s[key], loopiness = initial_truncation_ZMT1(M0, M1, fgf, opts_svd, fRR, RRgRR, pinv_cutoffs)
            key = "ZMT1_opt"
            Ms[key], error2s[key], pinvs[key], iters[key] = optimize_truncation(*Ms['ZMT1'], error2s['ZMT1'], fgf, fRR, fgRR, RRgRR, pinv_cutoffs, max_iter, tol_iter)
            truncated_sectors[key] = Ms[key][0].get_legs()[1].D
        if 'ZMT1svd' in initialization:
            key = "ZMT1svd"
            Ms[key], error2s[key], loopiness = initial_truncation_ZMT1(M0, M1, fgf, opts_svd, fRR, RRgRR, pinv_cutoffs, pre_initial="SVD")
            key = "ZMT1svd_opt"
            Ms[key], error2s[key], pinvs[key], iters[key] = optimize_truncation(*Ms['ZMT1svd'], error2s['ZMT1svd'], fgf, fRR, fgRR, RRgRR, pinv_cutoffs, max_iter, tol_iter)
            truncated_sectors[key] = Ms[key][0].get_legs()[1].D
        if 'ZMT1eat' in initialization:
            key = "ZMT1eat"
            Ms[key], error2s[key], loopiness = initial_truncation_ZMT1(M0, M1, fgf, opts_svd, fRR, RRgRR, pinv_cutoffs, pre_initial="EAT")
            key = "ZMT1eat_opt"
            Ms[key], error2s[key], pinvs[key], iters[key] = optimize_truncation(*Ms['ZMT1eat'], error2s['ZMT1eat'], fgf, fRR, fgRR, RRgRR, pinv_cutoffs, max_iter, tol_iter)
            truncated_sectors[key] = Ms[key][0].get_legs()[1].D
        if 'ZMT30' in initialization:
            key = 'ZMT30'
            Ms[key], error2s[key], loopiness = initial_truncation_ZMT3(M0, M1, fgf, opts_svd, fRR, RRgRR, pinv_cutoffs, pre_initial=None)
            key = "ZMT30_opt"
            Ms[key], error2s[key], pinvs[key], iters[key] = optimize_truncation(*Ms['ZMT30'], error2s['ZMT30'], fgf, fRR, fgRR, RRgRR, pinv_cutoffs, max_iter, tol_iter)
            truncated_sectors[key] = Ms[key][0].get_legs()[1].D
        if 'ZMT3eat' in initialization:
            key = 'ZMT3eat'
            Ms[key], error2s[key], loopiness = initial_truncation_ZMT3(M0, M1, fgf, opts_svd, fRR, RRgRR, pinv_cutoffs, pre_initial="EAT")
            key = "ZMT3eat_opt"
            Ms[key], error2s[key], pinvs[key], iters[key] = optimize_truncation(*Ms['ZMT3eat'], error2s['ZMT3eat'], fgf, fRR, fgRR, RRgRR, pinv_cutoffs, max_iter, tol_iter)
            truncated_sectors[key] = Ms[key][0].get_legs()[1].D
        if 'ZMT3svd' in initialization:
            key = 'ZMT3svd'
            Ms[key], error2s[key], loopiness = initial_truncation_ZMT3(M0, M1, fgf, opts_svd, fRR, RRgRR, pinv_cutoffs, pre_initial="SVD")
            key = "ZMT3svd_opt"
            Ms[key], error2s[key], pinvs[key], iters[key] = optimize_truncation(*Ms['ZMT3svd'], error2s['ZMT3svd'], fgf, fRR, fgRR, RRgRR, pinv_cutoffs, max_iter, tol_iter)
            truncated_sectors[key] = Ms[key][0].get_legs()[1].D
        if 'ZMT3zmt10' in initialization:
            key = 'ZMT3zmt10'
            Ms[key], error2s[key], loopiness = initial_truncation_ZMT3(M0, M1, fgf, opts_svd, fRR, RRgRR, pinv_cutoffs, pre_initial="ZMT10")
            key = "ZMT3zmt10_opt"
            Ms[key], error2s[key], pinvs[key], iters[key] = optimize_truncation(*Ms['ZMT3zmt10'], error2s['ZMT3zmt10'], fgf, fRR, fgRR, RRgRR, pinv_cutoffs, max_iter, tol_iter)
            truncated_sectors[key] = Ms[key][0].get_legs()[1].D
        if 'ZMT3zmt1eat' in initialization:
            key = 'ZMT3zmt1eat'
            Ms[key], error2s[key], loopiness = initial_truncation_ZMT3(M0, M1, fgf, opts_svd, fRR, RRgRR, pinv_cutoffs, pre_initial="ZMT1eat")
            key = "ZMT3zmt1eat_opt"
            Ms[key], error2s[key], pinvs[key], iters[key] = optimize_truncation(*Ms['ZMT3zmt1eat'], error2s['ZMT3zmt1eat'], fgf, fRR, fgRR, RRgRR, pinv_cutoffs, max_iter, tol_iter)
            truncated_sectors[key] = Ms[key][0].get_legs()[1].D
        if 'ZMT3zmt1svd' in initialization:
            key = 'ZMT3zmt1svd'
            Ms[key], error2s[key], loopiness = initial_truncation_ZMT3(M0, M1, fgf, opts_svd, fRR, RRgRR, pinv_cutoffs, pre_initial="ZMT1svd")
            key = "ZMT3zmt1svd_opt"
            Ms[key], error2s[key], pinvs[key], iters[key] = optimize_truncation(*Ms['ZMT3zmt1svd'], error2s['ZMT3zmt1svd'], fgf, fRR, fgRR, RRgRR, pinv_cutoffs, max_iter, tol_iter)
            truncated_sectors[key] = Ms[key][0].get_legs()[1].D

        if len(Ms) == 0:
            raise YastnError(f"{initialization=} not recognized. Should contain 'SVD' or 'EAT'.")

        error2s = {k: v ** 0.5 for k, v in error2s.items()}
        key = min(error2s, key=error2s.get)
        info['best_method'] = key
        info['truncation_errors'] = error2s
        info['truncation_error'] = error2s[key]
        info['pinv_cutoffs'] = pinvs
        info['iterations'] = iters
        info['loopiness'] = loopiness
        info['truncated_sectors'] = truncated_sectors
        M0, M1 = Ms[key]

    M0, M1 = symmetrized_svd(M0, M1, opts, normalize=True)
    return M0, M1, info


def truncate_bipartite_(g, R0, R1, opts_svd, pinv_cutoffs, info):
    #
    E0, E1 = g.gL, g.gR
    E0 = (E0 + E0.H) / 2
    E1 = (E1 + E1.H) / 2
    #
    RR = (R0 @ R1)
    gRR = E0 @ RR @ E1
    RRgRR = abs(vdot(RR, gRR).item())
    #
    F0 = R0.H @ E0 @ R0
    F1 = R1 @ E1 @ R1.H
    #
    S0, U0 = F0.eigh_with_truncation(axes=(0, 1), tol=min(pinv_cutoffs))
    S1, U1 = F1.eigh_with_truncation(axes=(0, 1), tol=min(pinv_cutoffs))
    #
    W0, W1 = symmetrized_svd(S0.sqrt() @ U0.H, U1 @ S1.sqrt(), opts_svd, normalize=False)
    p0, p1 = R0 @ U0, U1.H @ R1
    #
    error2, s0max, s1max = 100, max(S0._data), max(S1._data)
    vs0o, vs1o = len(S0._data) + 1, len(S1._data) + 1
    for c_off in sorted(pinv_cutoffs):
        vs0 = sum(S0._data > c_off * s0max).item()
        vs1 = sum(S1._data > c_off * s1max).item()
        if vs0 < vs0o or vs1 < vs1o:
            vs0o, vs1o = vs0, vs1
            M0_tmp = p0 @ S0.reciprocal(cutoff=c_off * s0max).sqrt() @ W0
            M1_tmp = W1 @ S1.reciprocal(cutoff=c_off * s1max).sqrt() @ p1
            delta = RR - M0_tmp @ M1_tmp
            error2_tmp = abs(vdot(delta, E0 @ delta @ E1).item()) / RRgRR
            if error2_tmp < error2:
                M0, M1, error2, pinv_c = M0_tmp, M1_tmp, error2_tmp, c_off

    info['best_method'] = 'bipartite'
    info['truncation_errors'] = {'bipartite': error2 ** 0.5}
    info['truncation_error'] = error2 ** 0.5
    info['pinv_cutoffs'] = pinv_c
    return M0, M1, info


def accumulated_truncation_error(infoss, statistics='mean'):
    r"""
    Return accumulated truncation error :math:`\Delta` calcuated from evolution output statistics.

    :math:`\Delta = \sum_{steps} statistics_{bond} [\sum_{gate \in bond} truncation\_error(gate, step)]`,
    where statistics is mean or max.

    Gives an estimate of errors accumulated during time evolution.

    Parameters
    ----------
    infoss: Sequence[Sequence[Evolution_out]]
        list of outputs of :meth:`evolution_step_`.
    statistics: str
        'max' or 'mean', whether to take the maximal value or a mean over the bonds in the lattice.

    Example
    -------

    ::

        infoss = []
        for step in range(number_of_steps):
            infos = fpeps.evolution_step_(env, gates, opt_svd)
            infoss.append(infos)

        # Accumulated runcation error
        Delta = fpeps.accumulated_truncation_error(infoss)
    """
    if statistics == 'max':
        stat = lambda x: max(x)
    elif statistics == 'mean':
        stat = lambda x: sum(x) / len(x)
    else:
        raise YastnError(f"{statistics=} in accumulated_truncation_error not recognized; Should be 'max' or 'mean'.")

    Delta = 0
    for infos in infoss:
        accum = {}
        for info in infos:
            accum[info.bond] = accum.get(info.bond, 0) + info.truncation_error
        Delta += stat(accum.values())
    return Delta


def symmetrized_svd(R0, R1, opts_svd, normalize=False):
    """ SVD truncation of central tensor; divide singular values symmetrically between tensors. """
    Q0, R0 = R0.qr(axes=(0, 1))
    Q1, R1 = R1.qr(axes=(1, 0), Qaxis=0, Raxis=1)
    U, S, V = svd_with_truncation(R0 @ R1, sU=R0.s[1], **opts_svd)
    if normalize:
        S = S / S.norm(p='inf')
    S = S.sqrt()
    M0, M1 = S.broadcast(U, V, axes=(1, 0))
    return Q0 @ M0, M1 @ Q1


def calculate_truncation_error2(fMM, fgf, fRR, RRgRR):
    """ Calculate squared truncation error. """
    if fMM.ndim == 2:  # if legs of MM not fused into vector
        fMM = fMM.fuse_legs(axes=[(0, 1)])
    delta = fRR - fMM
    return abs(vdot(delta, fgf @ delta).item()) / RRgRR


def initial_truncation_EAT(R0, R1, fgf, fRR, RRgRR, opts_svd, pinv_cutoffs):
    """
    Truncate R0 @ R1 to bond dimension specified in opts_svd
    including information from a product approximation of bond metric.
    """
    G = fgf.unfuse_legs(axes=(0, 1))
    #
    # rank-1 approximation
    Gremove = G.remove_zero_blocks()
    G0, S, G1 = svd_with_truncation(Gremove, axes=((0, 2), (3, 1)), policy='lowrank', D_block=1, D_total=1)
    fid = (S.norm() / G.norm()).item()
    eat_metric_error = (max(0., 1 - fid ** 2)) ** 0.5
    #
    G0 = G0.remove_leg(axis=2)
    G1 = G1.remove_leg(axis=0)
    #
    # make sure it is hermitian
    G0 = G0 / G0.trace().to_number()
    G1 = G1 / G1.trace().to_number()
    G0 = (G0 + G0.H) / 2
    G1 = (G1 + G1.H) / 2
    #
    F0 = R0.H @ G0 @ R0
    F1 = R1 @ G1 @ R1.H
    #
    S0, U0 = F0.eigh_with_truncation(axes=(0, 1), tol=min(pinv_cutoffs))
    S1, U1 = F1.eigh_with_truncation(axes=(0, 1), tol=min(pinv_cutoffs))
    #
    W0, W1 = symmetrized_svd(S0.sqrt() @ U0.H, U1 @ S1.sqrt(), opts_svd, normalize=False)
    p0, p1 = R0 @ U0, U1.H @ R1
    #
    error2, s0max, s1max = 100, max(S0._data), max(S1._data)
    vs0o, vs1o = len(S0._data) + 1, len(S1._data) + 1
    for c_off in pinv_cutoffs:
        vs0 = sum(S0._data > c_off * s0max).item()
        vs1 = sum(S1._data > c_off * s1max).item()
        if vs0 < vs0o or vs1 < vs1o:
            vs0o, vs1o = vs0, vs1
            M0_tmp = p0 @ S0.reciprocal(cutoff=c_off * s0max).sqrt() @ W0
            M1_tmp = W1 @ S1.reciprocal(cutoff=c_off * s1max).sqrt() @ p1
            error2_tmp = calculate_truncation_error2(M0_tmp @ M1_tmp, fgf, fRR, RRgRR)
            if error2_tmp < error2:
                M0, M1, error2, pinv_c = M0_tmp, M1_tmp, error2_tmp, c_off
    return (M0, M1), error2, pinv_c, eat_metric_error


def optimize_truncation(M0, M1, error2_old, fgf, fRR, fgRR, RRgRR, pinv_cutoffs, max_iter, tol_iter):
    r"""
    Optimizes the matrices M0 and M1 by minimizing
    truncation error using least square optimization.
    """
    gf = fgf.unfuse_legs(axes=0)
    gRR =  fgRR.unfuse_legs(axes=0)

    for iter in range(1, max_iter+1):
        # fix M1 and optimize M0
        j0 = (gRR @ M1.H).fuse_legs(axes=[(0, 1)])
        g0 = tensordot(M1.conj(), gf, axes=(1, 1)).fuse_legs(axes=((1, 0), 2))
        g0 = g0.unfuse_legs(axes=1)
        g0 = tensordot(g0, M1, axes=(2, 1)).fuse_legs(axes=(0, (1, 2)))
        error_fun = lambda x: calculate_truncation_error2(x @ M1, fgf, fRR, RRgRR)
        M0, error2, pinv_c = optimal_pinv(g0, j0, pinv_cutoffs, error_fun)

        # fix M0 and optimize M1
        j1 = (M0.H @ gRR).fuse_legs(axes=[(0, 1)])
        g1 = tensordot(M0.conj(), gf, axes=(0, 0)).fuse_legs(axes=((0, 1), 2))
        g1 = g1.unfuse_legs(axes=1)
        g1 = tensordot(g1, M0, axes=(1, 0)).fuse_legs(axes=(0, (2, 1)))
        error_fun = lambda x: calculate_truncation_error2(M0 @ x, fgf, fRR, RRgRR)
        M1, error2, pinv_c = optimal_pinv(g1, j1, pinv_cutoffs, error_fun)

        # convergence condition
        if abs(error2 - error2_old) < tol_iter:
            break
        error2_old = error2

    return (M0, M1), error2, pinv_c, iter


def optimal_pinv(g, j, pinv_cutoffs, error_fun):
    r"""
    M = pinv(g) * j, where pinv cutoff is optimized based on error_fun.
    """
    S, U = g.eigh_with_truncation(axes=(0, 1), tol=min(pinv_cutoffs))
    smax = max(S._data)
    UHJ = U.H @ j
    error2, values_old = 100, len(S._data) + 1
    for cutoff in pinv_cutoffs:
        values = sum(S._data > cutoff * smax).item()
        if values < values_old:
            values_old = values
            Sr = S.reciprocal(cutoff=cutoff * smax)
            SrUHJ = Sr.broadcast(UHJ, axes=0)
            M_tmp = (U @ SrUHJ).unfuse_legs(axes=0)
            error2_tmp = error_fun(M_tmp)
            if error2_tmp < error2:
                M_new, error2, pinv_c = M_tmp, error2_tmp, cutoff
    return M_new, error2, pinv_c

def apply_predisentangler(env, bond, D_total, max_iter=400, tol=1e-7):

    diff = 0
    num_of_iter = 0

    psi = env.psi

    if isinstance(psi, Peps2Layers):
        psi = psi.ket  # to make it work with CtmEnv

    if bond is None:
        bonds = psi.bonds()
    else:
        bonds = [bond]

    for bond in bonds:
        dirn = psi.nn_bond_dirn(bond)
        s0, s1 = bond # if l_ordered else bond[::-1]

        tmpA = psi[s0]
        tmpB = psi[s1]

        if dirn == 'h':  # Horizontal gate, "lr" ordered

            Q0d, R0d = tmpA.qr(axes=((0, 1, 2), (3, 4)), sQ=-1)  # t l b rr @ rr r sa

            Q1d, R1d = tmpB.qr(axes=((0, 2, 3), (1, 4)), sQ=1, Qaxis=0, Raxis=-1)  # ll t b r @ l sa ll

            r0d = R0d.unfuse_legs(axes=2) # rr r s a
            r0d = r0d.swap_gate(axes=(1, 3)) # swap_gate r and a

            r1d = R1d.unfuse_legs(axes=1) # l s' a' ll
            r1d = r1d.swap_gate(axes=(2, 3)) # swap_gate a' and ll

            r0d, r1d, diff, num_of_iter = predisentangler_iter(r0d, r1d, D_total, max_iter, tol)

            r0d = r0d.swap_gate(axes=(1, 3)) # swap_gate r and a
            R0d = r0d.fuse_legs(axes=(0, 1, (2, 3)))

            r1d = r1d.swap_gate(axes=(2, 3))
            R1d = r1d.fuse_legs(axes=(0, (1, 2), 3))

            tmpA = yastn.tensordot(Q0d, R0d, axes=(3, 0)) # t l b r sa

            tmpB = yastn.tensordot(Q1d, R1d, axes=(0, 2)) # t b r l sa
            tmpB = tmpB.transpose(axes=(0, 3, 1, 2, 4))   # t l b r sa

        else: # dirn == 'v':  # Vertical gate, "tb" ordered

            Q0d, R0d = tmpA.qr(axes=((0, 1, 3), (2, 4)), sQ=-1)  # t l r bb @ bb b sa

            Q1d, R1d = tmpB.qr(axes=((1, 2, 3), (0, 4)), sQ=1, Qaxis=0, Raxis=-1)  # tt l b r @ t sa tt

            r0d = R0d.unfuse_legs(axes=2) # bb b s a
            r0d = r0d.swap_gate(axes=(1, 3)) # swap_gate b and a

            r1d = R1d.unfuse_legs(axes=1) # t s' a' tt
            r1d = r1d.swap_gate(axes=(2, 3)) # swap_gate a' and tt

            r0d, r1d, diff, num_of_iter = predisentangler_iter(r0d, r1d, D_total, max_iter, tol)

            r0d = r0d.swap_gate(axes=(1, 3)) # swap_gate r and a
            R0d = r0d.fuse_legs(axes=(0, 1, (2, 3)))

            r1d = r1d.swap_gate(axes=(2, 3))
            R1d = r1d.fuse_legs(axes=(0, (1, 2), 3))

            tmpA = yastn.tensordot(Q0d, R0d, axes=(3, 0)) # t l r b sa
            tmpA = tmpA.transpose(axes=(0, 1, 3, 2, 4))   # t l b r sa

            tmpB = yastn.tensordot(Q1d, R1d, axes=(0, 2)) # l b r t sa
            tmpB = tmpB.transpose(axes=(3, 0, 1, 2, 4))   # t l b r sa


        psi[s0] = tmpA
        psi[s1] = tmpB

    return diff, num_of_iter

def predisentangler_iter(r0d:yastn.Tensor, r1d:yastn.Tensor, D_total, max_iter, tol=1e-7):

    ii = 0
    diff = 32767

    r0dr1d = yastn.tensordot(r0d, r1d, axes=(1, 0)) # contr. r and l

    for ii in range(max_iter):

        u, s, v = yastn.svd_with_truncation(r0dr1d, axes=((0, 1, 2), (3, 4, 5)), sU=r0d.s[1], D_total=D_total)
        r0dr1d_new = s.broadcast(u, axes=3)
        r0dr1d_new = yastn.tensordot(r0dr1d_new, v, axes=(3, 0))

        g = build_predisentangler_g(r0dr1d, r0dr1d_new.conj()) # a a* a' a'*

        # xx s a s' a' yy
        r0dr1d_new = yastn.tensordot(r0dr1d, g, axes=((2, 4), (1, 3))) # xx s s' yy a a'
        r0dr1d_new = r0dr1d_new.transpose(axes=(0, 1, 4, 2, 5, 3))
        r0dr1d_new = r0dr1d_new / (r0dr1d_new.fuse_legs(axes=((0, 1, 2), (3, 4, 5))).norm(p="fro"))

        diff = (r0dr1d.fuse_legs(axes=((0, 1, 2), (3, 4, 5))) - r0dr1d_new.fuse_legs(axes=((0, 1, 2), (3, 4, 5)))).norm(p="fro") / r0dr1d.fuse_legs(axes=((0, 1, 2), (3, 4, 5))).norm(p="fro")

        r0dr1d = r0dr1d_new

        if diff < tol:
            u, s, v = yastn.svd_with_truncation(r0dr1d, axes=((0, 1, 2), (3, 4, 5)), sU=r0d.s[1], D_total=r0d.get_shape(axes=1))
            s = s.sqrt()
            r0d = s.broadcast(u, axes=3).transpose(axes=(0, 3, 1, 2))
            r1d = s.broadcast(v, axes=0)
            break

    return r0d, r1d, diff, ii

def build_predisentangler_g(r0dr1d:yastn.Tensor, r0dr1d_conj:yastn.Tensor):
    # r0dr1d xx s a s' a' yy
    Eg = yastn.tensordot(r0dr1d, r0dr1d_conj, axes=((0, 1, 3, 5), (0, 1, 3, 5))) # a a' a* a'*
    u, s, v = Eg.svd(axes=((0, 1), (2, 3)))
    Eg = yastn.tensordot(v.conj(), u.conj(), axes=(0, 2))
    Eg = Eg.transpose(axes=(0, 2, 1, 3))
    return Eg<|MERGE_RESOLUTION|>--- conflicted
+++ resolved
@@ -16,18 +16,14 @@
 from itertools import pairwise
 from typing import NamedTuple
 
+import numpy as np
+
 from ._gates_auxiliary import Gate, gate_from_mpo
 from ._peps import Peps2Layers
 from ..mps import MpsMpoOBC
-<<<<<<< HEAD
 from ...tensor import tensordot, vdot, svd_with_truncation, YastnError, Tensor
 
-=======
-from typing import NamedTuple
-from itertools import pairwise
-import yastn
-import numpy as np
->>>>>>> 6e9b2187
+
 
 class BondMetric(NamedTuple):
     g: Tensor = None
@@ -243,7 +239,7 @@
         infos.append(Evolution_out(**info))
     return infos[0] if len(bonds) == 1 else infos
 
-def build_g_rj(r_slices:dict, G0:yastn.Tensor):
+def build_g_rj(r_slices: dict, G0: Tensor):
 
     g = []
     for key1 in r_slices.keys():
@@ -251,8 +247,8 @@
             g.append([])
             for key2 in r_slices.keys():
                 for jj in range(len(r_slices[key2])):
-                    temp = yastn.tensordot(r_slices[key1][ii], G0, axes=((0, 1), (2, 3)))
-                    temp = yastn.tensordot(r_slices[key2][jj], temp, axes=((0, 1), (0, 1)), conj=(1, 0))._data[0]
+                    temp = tensordot(r_slices[key1][ii], G0, axes=((0, 1), (2, 3)))
+                    temp = tensordot(r_slices[key2][jj], temp, axes=((0, 1), (0, 1)), conj=(1, 0))._data[0]
                     g[len(g) - 1].append(temp)
     g = np.array(g)
     g = (g + g.T.conjugate()) / 2
@@ -300,7 +296,7 @@
         D_total = D_total + Ds[0]
         for _ in range(Ds[0]):
             data = data_r0[0][accumulated:(accumulated + Ds[1])]
-            tensor = yastn.Tensor(config=R0.config, s=R0.T.get_signature(), dtype="complex128")
+            tensor = Tensor(config=R0.config, s=R0.T.get_signature(), dtype="complex128")
             tensor.set_block(ts=(data_r0[1]['struct'].t[ii][0:len_t], data_r0[1]['struct'].t[ii][len_t:]), val=data, Ds=[1, Ds[1]])
             r0_slices[data_r0[1]['struct'].t[ii]].append(tensor.T)
             accumulated = accumulated + Ds[1]
@@ -314,7 +310,7 @@
         Ds = data_r1[1]['struct'].D[ii]
         for _ in range(Ds[0]):
             data = data_r1[0][accumulated:(accumulated + Ds[1])]
-            tensor = yastn.Tensor(config=R0.config, s=R1.get_signature(), dtype="complex128")
+            tensor = Tensor(config=R0.config, s=R1.get_signature(), dtype="complex128")
             tensor.set_block(ts=(data_r1[1]['struct'].t[ii][0:len_t], data_r1[1]['struct'].t[ii][:len_t]), val=data, Ds=[1, Ds[1]])
             r1_slices[data_r1[1]['struct'].t[ii]].append(tensor)
             accumulated = accumulated + Ds[1]
@@ -373,7 +369,7 @@
 
 
     # Build MA and MB
-    MA = yastn.Tensor(config=R0.config, s=R0.T.get_signature(), dtype="complex128")
+    MA = Tensor(config=R0.config, s=R0.T.get_signature(), dtype="complex128")
     for key in r0_slices.keys():
         temp_block = []
         for ii in range(len(r0_slices[key])):
@@ -385,7 +381,7 @@
                         val=temp_block)
     MA = MA.T
 
-    MB = yastn.Tensor(config=R1.config, s=R1.get_signature(), dtype="complex128")
+    MB = Tensor(config=R1.config, s=R1.get_signature(), dtype="complex128")
     for key in r1_slices.keys():
         temp_block = []
         for ii in range(len(r1_slices[key])):
@@ -400,7 +396,7 @@
 
     return (MA, MB), abs(calculate_truncation_error2(MAMB, fgf, fRR, RRgRR)), loopiness
 
-def build_g_ijkl(fgf:yastn.Tensor, R0:yastn.Tensor, R1:yastn.Tensor):
+def build_g_ijkl(fgf: Tensor, R0: Tensor, R1: Tensor):
 
     G = fgf.unfuse_legs(axes=1)
     G = tensordot(G, R0, axes=(1, 0))
@@ -512,7 +508,7 @@
 
         largest_d = all_d[np.argmax(np.abs(all_d))]
 
-        R = yastn.Tensor(config=R0.config, s=MB.get_signature(), dtype="complex128")
+        R = Tensor(config=R0.config, s=MB.get_signature(), dtype="complex128")
 
         accumulated = 0
         for ii in range(len(MB.get_legs()[0].D)):
@@ -812,7 +808,7 @@
     truncation error using least square optimization.
     """
     gf = fgf.unfuse_legs(axes=0)
-    gRR =  fgRR.unfuse_legs(axes=0)
+    gRR = fgRR.unfuse_legs(axes=0)
 
     for iter in range(1, max_iter+1):
         # fix M1 and optimize M0
@@ -901,9 +897,9 @@
             r1d = r1d.swap_gate(axes=(2, 3))
             R1d = r1d.fuse_legs(axes=(0, (1, 2), 3))
 
-            tmpA = yastn.tensordot(Q0d, R0d, axes=(3, 0)) # t l b r sa
-
-            tmpB = yastn.tensordot(Q1d, R1d, axes=(0, 2)) # t b r l sa
+            tmpA = tensordot(Q0d, R0d, axes=(3, 0)) # t l b r sa
+
+            tmpB = tensordot(Q1d, R1d, axes=(0, 2)) # t b r l sa
             tmpB = tmpB.transpose(axes=(0, 3, 1, 2, 4))   # t l b r sa
 
         else: # dirn == 'v':  # Vertical gate, "tb" ordered
@@ -926,10 +922,10 @@
             r1d = r1d.swap_gate(axes=(2, 3))
             R1d = r1d.fuse_legs(axes=(0, (1, 2), 3))
 
-            tmpA = yastn.tensordot(Q0d, R0d, axes=(3, 0)) # t l r b sa
+            tmpA = tensordot(Q0d, R0d, axes=(3, 0)) # t l r b sa
             tmpA = tmpA.transpose(axes=(0, 1, 3, 2, 4))   # t l b r sa
 
-            tmpB = yastn.tensordot(Q1d, R1d, axes=(0, 2)) # l b r t sa
+            tmpB = tensordot(Q1d, R1d, axes=(0, 2)) # l b r t sa
             tmpB = tmpB.transpose(axes=(3, 0, 1, 2, 4))   # t l b r sa
 
 
@@ -938,23 +934,23 @@
 
     return diff, num_of_iter
 
-def predisentangler_iter(r0d:yastn.Tensor, r1d:yastn.Tensor, D_total, max_iter, tol=1e-7):
+def predisentangler_iter(r0d: Tensor, r1d: Tensor, D_total, max_iter, tol=1e-7):
 
     ii = 0
     diff = 32767
 
-    r0dr1d = yastn.tensordot(r0d, r1d, axes=(1, 0)) # contr. r and l
+    r0dr1d = tensordot(r0d, r1d, axes=(1, 0)) # contr. r and l
 
     for ii in range(max_iter):
 
-        u, s, v = yastn.svd_with_truncation(r0dr1d, axes=((0, 1, 2), (3, 4, 5)), sU=r0d.s[1], D_total=D_total)
+        u, s, v = svd_with_truncation(r0dr1d, axes=((0, 1, 2), (3, 4, 5)), sU=r0d.s[1], D_total=D_total)
         r0dr1d_new = s.broadcast(u, axes=3)
-        r0dr1d_new = yastn.tensordot(r0dr1d_new, v, axes=(3, 0))
+        r0dr1d_new = tensordot(r0dr1d_new, v, axes=(3, 0))
 
         g = build_predisentangler_g(r0dr1d, r0dr1d_new.conj()) # a a* a' a'*
 
         # xx s a s' a' yy
-        r0dr1d_new = yastn.tensordot(r0dr1d, g, axes=((2, 4), (1, 3))) # xx s s' yy a a'
+        r0dr1d_new = tensordot(r0dr1d, g, axes=((2, 4), (1, 3))) # xx s s' yy a a'
         r0dr1d_new = r0dr1d_new.transpose(axes=(0, 1, 4, 2, 5, 3))
         r0dr1d_new = r0dr1d_new / (r0dr1d_new.fuse_legs(axes=((0, 1, 2), (3, 4, 5))).norm(p="fro"))
 
@@ -963,7 +959,7 @@
         r0dr1d = r0dr1d_new
 
         if diff < tol:
-            u, s, v = yastn.svd_with_truncation(r0dr1d, axes=((0, 1, 2), (3, 4, 5)), sU=r0d.s[1], D_total=r0d.get_shape(axes=1))
+            u, s, v = svd_with_truncation(r0dr1d, axes=((0, 1, 2), (3, 4, 5)), sU=r0d.s[1], D_total=r0d.get_shape(axes=1))
             s = s.sqrt()
             r0d = s.broadcast(u, axes=3).transpose(axes=(0, 3, 1, 2))
             r1d = s.broadcast(v, axes=0)
@@ -971,10 +967,10 @@
 
     return r0d, r1d, diff, ii
 
-def build_predisentangler_g(r0dr1d:yastn.Tensor, r0dr1d_conj:yastn.Tensor):
+def build_predisentangler_g(r0dr1d: Tensor, r0dr1d_conj: Tensor):
     # r0dr1d xx s a s' a' yy
-    Eg = yastn.tensordot(r0dr1d, r0dr1d_conj, axes=((0, 1, 3, 5), (0, 1, 3, 5))) # a a' a* a'*
+    Eg = tensordot(r0dr1d, r0dr1d_conj, axes=((0, 1, 3, 5), (0, 1, 3, 5))) # a a' a* a'*
     u, s, v = Eg.svd(axes=((0, 1), (2, 3)))
-    Eg = yastn.tensordot(v.conj(), u.conj(), axes=(0, 2))
+    Eg = tensordot(v.conj(), u.conj(), axes=(0, 2))
     Eg = Eg.transpose(axes=(0, 2, 1, 3))
     return Eg