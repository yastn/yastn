--- conflicted
+++ resolved
@@ -1,10 +1,6 @@
 """ Routines for time evolution with nn gates on a 2D lattice. """
 
-<<<<<<< HEAD
-from ... import tensordot, vdot, svd_with_truncation
-=======
 from ... import tensordot, vdot, svd_with_truncation, YastnError
->>>>>>> 179aaa61
 from ._peps import Peps2Layers
 from ._gates_auxiliary import apply_gate_onsite, apply_gate_nn, gate_fix_order, apply_bond_tensors
 from typing import NamedTuple
@@ -30,13 +26,8 @@
                     pinv_cutoffs=(1e-12, 1e-11, 1e-10, 1e-9, 1e-8, 1e-7, 1e-6, 1e-5, 1e-4),
                     max_iter=100, tol_iter=1e-14):
     r"""
-<<<<<<< HEAD
-    Perform a single step of PEPS evolution by applying a list of gates,
-    truncate bond dimension after each application of a two-site gate.
-=======
     Perform a single step of PEPS evolution by applying a list of gates.
     Truncate bond dimension after each application of a two-site gate.
->>>>>>> 179aaa61
 
     Parameters
     ----------
@@ -56,15 +47,6 @@
         In that case, each gate should correspond to half of the desired timestep.
     initialization: str
         "SVD" or "EAT". Type of procedure initializing the optimization of truncated PEPS tensors
-<<<<<<< HEAD
-        after application of a two-site gate. Employ plain SVD, or SVD that includes
-        a product approximation of bond metric tensor. By default uses "EAT".
-    fix_metric: int | None:
-        Error_measure of the metric tensor is a sum of the norm of its non-hermitian part
-        and absolute value of the most negative eigenvalue (if present).
-        If fix is not None, replace eigenvalues smaller than error_measure by fix * error_measure.
-        Sensible values are 0 and 1.
-=======
         after application of a two-site gate. Employ plain SVD, or EAT, which is an SVD truncation
         including a product approximation of bond metric tensor. By default uses "EAT".
     fix_metric: int | None:
@@ -72,7 +54,6 @@
         and absolute value of the most negative eigenvalue (if present).
         If fix_metric is not None, replace eigenvalues smaller than the error_measure
         by fix_metric * error_measure. Sensible values of fix_metric are 0 and 1. Default is 0.
->>>>>>> 179aaa61
     pinv_cutoffs : Sequence[float] | float
         List of pseudo-inverse cutoffs.
         The one that gives the smallest truncation error is used during iterative optimization and EAT initialization.
@@ -86,13 +67,6 @@
     Evolution_out(NamedTuple)
         Namedtuple containing fields:
             * :code:`bond` bond where the gate is applied
-<<<<<<< HEAD
-            * :code:`truncation_error` relative norm of the difference between untruncated and truncated bond, calculated in metric specified by env.
-            * :code:`nonhermitian_part` norm of the non-hermitian part of the bond metric, normalized by its largest eigenvalue. Estimator of a metric error.
-            * :code:`min_eigenvalue` a ratio of the smallest and the largest bond metric eigenvalue. Can be negative which gives an estimate of a metric error.
-            * :code:`second_eigenvalue` a ratio of the second largest and the largest bond metric eigenvalue.
-            * :code:`wrong_eigenvalues` a fraction of bond metrics eigenvalues that were below the error threshold; and were modified according to :code:`fix` argument.
-=======
             * :code:`truncation_error` relative norm of the difference between untruncated and truncated bonds, calculated in metric specified by env. It is the smallest number of the two below.
             * :code:`truncation_error_init` error after initialization.
             * :code:`truncation_error_iter` error after iterative optimization.
@@ -100,7 +74,6 @@
             * :code:`min_eigenvalue` a ratio of the smallest and the largest bond metric eigenvalue. Can be negative which gives an estimate of a metric error.
             * :code:`second_eigenvalue` a ratio of the second largest and the largest bond metric eigenvalue.
             * :code:`wrong_eigenvalues` a fraction of bond metrics eigenvalues that were below the error threshold; and were modified according to :code:`fix_metric` argument.
->>>>>>> 179aaa61
             * :code:`iterations` a number of iterations to iterative optimization convergence
             * :code:`pinv_cutoff` the optimal cutoff used in the last iteration.
             * :code:`exit_code`. Adds 1 if max_iter reached;  Adds 2 if initial truncation gives better error than subsequent iterative procedure.
@@ -187,25 +160,6 @@
     return Evolution_out(**info)
 
 
-<<<<<<< HEAD
-def accumulated_truncation_error(infos, mode='gate', statistics='max', symmetrized=True):
-    """ Return accumulated ntu error of a list of ntu_error
-
-    Parameters
-    ----------
-    infos: Sequence[Sequence[Evolution_out]]
-
-    Returns:
-        list: accumulated ntu error [e[1], e[1] + e[2], ..., sum_{i=1^N} e[i]]
-    """
-    acc_ntu_error = []
-    for ntu_error in ntu_error_list:
-        if len(acc_ntu_error) == 0:
-            acc_ntu_error.append(ntu_error)
-        else:
-            acc_ntu_error.append(acc_ntu_error[len(acc_ntu_error) - 1] + ntu_error)
-    return acc_ntu_error
-=======
 def accumulated_truncation_error(infoss, mode='bonds', statistics='max', symmetrized=True):
     r"""
     Return accumulated truncation error calcuated from evolution output statistics.
@@ -239,7 +193,6 @@
     elif statistics == 'mean':
         return sum(accum) / len(accum)
     raise YastnError(f"{statistics=} in accumulated_truncation_error not recognized; Should be 'max' or 'mean'.")
->>>>>>> 179aaa61
 
 
 def symmetrized_svd(R0, R1, opts_svd, normalize=False):
@@ -345,13 +298,8 @@
         error2_old = error2
 
     info['pinv_cutoff'] = pinv_cutoff
-<<<<<<< HEAD
-    info['iterations'] = iter + 1
-    info['exit_code'] += (iter + 1 == max_iter)
-=======
     info['iterations'] = iter
     info['exit_code'] += (iter == max_iter)
->>>>>>> 179aaa61
     return M0, M1, error2
 
 
