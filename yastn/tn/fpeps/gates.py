# Copyright 2024 The YASTN Authors. All Rights Reserved.
#
# Licensed under the Apache License, Version 2.0 (the "License");
# you may not use this file except in compliance with the License.
# You may obtain a copy of the License at
#
#     https://www.apache.org/licenses/LICENSE-2.0
#
# Unless required by applicable law or agreed to in writing, software
# distributed under the License is distributed on an "AS IS" BASIS,
# WITHOUT WARRANTIES OR CONDITIONS OF ANY KIND, either express or implied.
# See the License for the specific language governing permissions and
# limitations under the License.
# ==============================================================================
import numpy as np
from typing import NamedTuple
from ... import exp, ncon, eigh
from ._gates_auxiliary import fkron

class Gate(NamedTuple):
    r"""
    Gate to be applied on Peps state.

    `G` contains operators to be applied on respective `sites`.
    Operators have virtual legs connecting them, forming an MPO.

    The convention of legs is (ket, bra, virtual_0, virtual_1) -- i.e., the first two legs are always physical (operator) legs.
    For one site, there are no virtual legs.
    For two or more sites, the first and last elements of G have one virtual leg (3 in total).
    For three sites or more, the middle elements of `G` have two virtual legs connecting, respectively, to preceding and following gates.

    Note that this is a different convention than `yastn.mps.MPO`.
    """
    G : tuple = None
    sites : tuple = None


def Gate_local(G, site):
    """
    Legacy function, generating :class:`Gate` instance.
    """
    return Gate(G=(G,), sites=(site,))


def Gate_nn(G0, G1, bond):
    """
    Legacy function, generating :class:`Gate` instance.

    ``G0`` should be before ``G1`` in the fermionic and lattice orders
    (``G0`` acts on the left/top site; ``G1`` acts on the right/bottom site from a pair of nearest-neighbor sites).
    The third legs of ``G0`` and ``G1`` are auxiliary legs connecting them into a two-site operator.
    """
    return Gate(G=(G0, G1), sites=bond)


def Gate_nnn(G0, G1, G2, site0, site1, site2):
    """
    Legacy function, generating :class:`Gate` instance.

    ``G0``, ``G1`` and ``G2`` should be ordered in the fermionic and lattice orders.
    ``s0``, ``s1`` and ``s2`` correspond to the sites of ``G0``, ``G1`` and ``G2``, respectively.
    """
    return Gate(G=(G0, G1, G2), sites=(site0, site1, site2))


def Gates(local=(), nn=(), nnn=()):
    r"""
    Legacy function, generating list of gates for :meth:`fpeps.evolution_step_`.

    local : list = ()   # list of local gates
    nn : list = ()   # list of NN gates
    nnn: list = ()   # list of NNN gates
    """
    gates = []
    try:
        gates.extend(local)
    except TypeError:
        gates.append(local)
    try:
        gates.extend(nn)
    except TypeError:
        gates.append(nn)
    try:
        gates.extend(nnn)
    except TypeError:
        gates.append(nnn)
    return gates


def gate_from_mpo(op, sites):
    G = []
    G.append(op[op.first].remove_leg(axis=0).transpose(axes=(0, 2, 1)))
    for n in op.sweep(to='last', df=1):
        G.append(op[n].transpose(axes=(1, 3, 0, 2)))
    G[-1] = G[-1].remove_leg(axis=-1)
    return Gate(G=tuple(G), sites=tuple(sites))


def decompose_nn_gate(Gnn, s0, s1) -> Gate_nn:
    r"""
    Auxiliary function cutting a two-site gate with SVD
    into two local operators with the connecting legs.
    """
    U, S, V = Gnn.svd_with_truncation(axes=((0, 2), (1, 3)), sU=-1, tol=1e-14, Vaxis=2)
    S = S.sqrt()
    return Gate(G=(S.broadcast(U, axes=2), S.broadcast(V, axes=2)), sites=(s0, s1))


<<<<<<< HEAD
def decompose_nnn_gate(Gnnn, s0, s1, s2) -> Gate_nnn:
    r"""
    Auxiliary function cutting a three-site gate with SVD
    into two local operators with the connecting legs.
    (s0, s1) and (s1, s2) should be directly connected by lattice bonds.
    """
    U1, S1, V1 = Gnnn.svd_with_truncation(axes=((0, 3), (1, 4, 2, 5)), sU=-1, tol=1e-14, Vaxis=0)
    S1 = S1.sqrt()
    G0 = S1.broadcast(U1, axes=2)
    V1 = S1.broadcast(V1, axes=0)
    U2, S2, V2 = V1.svd_with_truncation(axes=((0, 1, 2), (3, 4)), sU=-1, tol=1e-14, Vaxis=2)
    S2 = S2.sqrt()
    G1 = S2.broadcast(U2, axes=3)
    G2 = S2.broadcast(V2, axes=2)
    return Gate(G=(G0, G1.transpose(axes=(1, 2, 0, 3)), G2), sites=(s0, s1, s2))


=======
>>>>>>> 3c49e732
def gate_nn_hopping(t, step, I, c, cdag, bond=None) -> Gate_nn:
    r"""
    Nearest-neighbor gate :math:`G = \exp(-step \cdot H)` for
    :math:`H = -t \cdot (cdag_1 c_2 + cdag_2 c_1)`

    :math:`G = I + (\cosh(x) - 1) (n_1 h_2 + h_1 n_2) + \sinh(x) (cdag_1 c_2 + cdag_2 c_1)`,
    where :math:`x = t \cdot step`
    """
    n = cdag @ c
    h = c @ cdag

    II = fkron(I, I, sites=(0, 1))
    nh = fkron(n, h, sites=(0, 1))
    hn = fkron(h, n, sites=(0, 1))

    cc = fkron(cdag, c, sites=(0, 1)) + fkron(cdag, c, sites=(1, 0))

    G =  II + (np.cosh(t * step) - 1) * (nh + hn) + np.sinh(t * step) * cc
    return decompose_nn_gate(G, bond)


def gate_nn_Ising(J, step, I, X, bond=None) -> Gate_nn:
    r"""
    Nearest-neighbor gate :math:`G = \exp(-step \cdot H)` for
    :math:`H = J X_1 X_2`,
    where :math:`X` is a Pauli matrix.

    :math:`G = \cosh(x) I - \sinh(x) X_1 X_2`,
    where :math:`x = step \cdot J`.
    """
    II = fkron(I, I, sites=(0, 1))
    XX = fkron(X, X, sites=(0, 1))

    G = np.cosh(J * step) * II - np.sinh(J * step) * XX
    return decompose_nn_gate(G, bond)


def gate_nn_tJ(J, tu, td, muu0, muu1, mud0, mud1, step, I, cu, cpu, cd, cpd, bond=None) -> Gate_nn:
    r"""
    Nearest-neighbor gate :math:`G = \exp(-step \cdot H_{tj})`
    """
    nu = cpu @ cu
    nd = cpd @ cd
    Sp = cpu @ cd
    Sm = cpd @ cu

    H = 0 * fkron(I, I, sites=(0, 1))
    H = H + 0.5 * J * fkron(Sp, Sm, sites=(0, 1))
    H = H + 0.5 * J * fkron(Sm, Sp, sites=(0, 1))
    H = H - 0.5 * J * fkron(nu, nd, sites=(0, 1))
    H = H - 0.5 * J * fkron(nd, nu, sites=(0, 1))
    H = H - tu * fkron(cpu, cu, sites=(0, 1))
    H = H - tu * fkron(cpu, cu, sites=(1, 0))
    H = H - td * fkron(cpd, cd, sites=(0, 1))
    H = H - td * fkron(cpd, cd, sites=(1, 0))
    H = H - muu0 * fkron(cpu @ cu, I, sites=(0, 1))
    H = H - muu1 * fkron(I, cpu @ cu, sites=(0, 1))
    H = H - mud0 * fkron(cpd @ cd, I, sites=(0, 1))
    H = H - mud1 * fkron(I, cpd @ cd, sites=(0, 1))

    H = H.fuse_legs(axes = ((0, 1), (2, 3)))
    D, S = eigh(H, axes = (0, 1))
    D = exp(D, step=-step)
    G = ncon((S, D, S), ([-1, 1], [1, 2], [-3, 2]), conjs=(0, 0, 1))
    G = G.unfuse_legs(axes=(0, 1))
    return decompose_nn_gate(G, bond)


def gate_local_Coulomb(mu_up, mu_dn, U, step, I, n_up, n_dn, site=None) -> Gate_local:
    r"""
    Local gate :math:`\exp(-step \cdot H)` for
    :math:`H = U \cdot (n_{up} - I / 2) \cdot (n_{dn} - I / 2) - mu_{up} \cdot n_{up} - mu_{dn} \cdot n_{dn}`

    We ignore a constant :math:`U / 4` in the above Hamiltonian.
    """
    nn = n_up @ n_dn
    G_loc = I
    G_loc = G_loc + (n_dn - nn) * (np.exp(step * (mu_dn + U / 2)) - 1)
    G_loc = G_loc + (n_up - nn) * (np.exp(step * (mu_up + U / 2)) - 1)
    G_loc = G_loc + nn * (np.exp(step * (mu_up + mu_dn)) - 1)
    return Gate_local(G_loc, site)


def gate_local_occupation(mu, step, I, n, site=None) -> Gate_local:
    r"""
    Local gate :math:`G = \exp(-step \cdot H)` for
    :math:`H = -mu \cdot n`

    :math:`G = I + n \cdot (\exp(mu \cdot step) - 1)`
    """
    G_loc = I + n * (np.exp(mu * step) - 1)
    return Gate_local(G_loc, site)


def gate_local_field(h, step, I, X, site=None) -> Gate_local:
    r"""
    Local gate :math:`G = \exp(-step \cdot H)` for
    :math:`H = -h \cdot X`
    where :math:`X` is a Pauli matrix.

    :math:`G = \cosh(h \cdot step) \cdot I + \sinh(h \cdot step) \cdot X`
    """
    G_loc = np.cosh(h * step) * I + np.sinh(h * step) * X
    return Gate_local(G_loc, site)


def distribute(geometry, gates_nn=None, gates_local=None) -> Gates:
    r"""
    Distributes gates homogeneous over the lattice.

    Parameters
    ----------
    geometry : yastn.tn.fpeps.SquareLattice | yastn.tn.fpeps.CheckerboardLattice | yast.tn.fpeps.Peps
        Geometry of PEPS lattice.
        Can be any structure that includes geometric information about the lattice, like the Peps class.

    nn : Gate_nn | Sequence[Gate_nn]
        Nearest-neighbor gate, or a list of gates, to be distributed over all unique lattice bonds.

    local : Gate_local | Sequence[Gate_local]
        Local gate, or a list of local gates, to be distributed over all unique lattice sites.
    """
    nn = []
    if gates_nn is not None:
        if isinstance(gates_nn, Gate):
            gates_nn = [gates_nn]
        for bond in geometry.bonds():
            for Gnn in gates_nn:
                nn.append(Gnn._replace(sites=bond))

    local = []
    if gates_local is not None:
        if isinstance(gates_local, Gate):
            gates_local = [gates_local]
        for site in geometry.sites():
            for Gloc in gates_local:
                local.append(Gloc._replace(sites=(site,)))

    return Gates(nn=nn, local=local)<|MERGE_RESOLUTION|>--- conflicted
+++ resolved
@@ -96,18 +96,16 @@
     return Gate(G=tuple(G), sites=tuple(sites))
 
 
-def decompose_nn_gate(Gnn, s0, s1) -> Gate_nn:
+def decompose_nn_gate(Gnn, bond=None) -> Gate_nn:
     r"""
     Auxiliary function cutting a two-site gate with SVD
     into two local operators with the connecting legs.
     """
     U, S, V = Gnn.svd_with_truncation(axes=((0, 2), (1, 3)), sU=-1, tol=1e-14, Vaxis=2)
     S = S.sqrt()
-    return Gate(G=(S.broadcast(U, axes=2), S.broadcast(V, axes=2)), sites=(s0, s1))
-
-
-<<<<<<< HEAD
-def decompose_nnn_gate(Gnnn, s0, s1, s2) -> Gate_nnn:
+    return Gate_nn(S.broadcast(U, axes=2), S.broadcast(V, axes=2), bond=bond)
+
+def decompose_nnn_gate(Gnnn, s0, s1, s2) -> Gate:
     r"""
     Auxiliary function cutting a three-site gate with SVD
     into two local operators with the connecting legs.
@@ -124,8 +122,6 @@
     return Gate(G=(G0, G1.transpose(axes=(1, 2, 0, 3)), G2), sites=(s0, s1, s2))
 
 
-=======
->>>>>>> 3c49e732
 def gate_nn_hopping(t, step, I, c, cdag, bond=None) -> Gate_nn:
     r"""
     Nearest-neighbor gate :math:`G = \exp(-step \cdot H)` for
