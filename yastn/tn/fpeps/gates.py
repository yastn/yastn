# Copyright 2024 The YASTN Authors. All Rights Reserved.
#
# Licensed under the Apache License, Version 2.0 (the "License");
# you may not use this file except in compliance with the License.
# You may obtain a copy of the License at
#
#     https://www.apache.org/licenses/LICENSE-2.0
#
# Unless required by applicable law or agreed to in writing, software
# distributed under the License is distributed on an "AS IS" BASIS,
# WITHOUT WARRANTIES OR CONDITIONS OF ANY KIND, either express or implied.
# See the License for the specific language governing permissions and
# limitations under the License.
# ==============================================================================
import numpy as np
from typing import NamedTuple
<<<<<<< HEAD
from ...tensor._algebra import exp
from ...tensor.linalg import eigh
from ...tensor._contractions import ncon
=======
from ... import exp, ncon, eigh
>>>>>>> 33cffb30
from ._gates_auxiliary import fkron

class Gate_nn(NamedTuple):
    """
    ``G0`` should be before ``G1`` in the fermionic and lattice orders
    (``G0`` acts on the left/top site; ``G1`` acts on the right/bottom site from a pair of nearest-neighbor sites).
    The third legs of ``G0`` and ``G1`` are auxiliary legs connecting them into a two-site operator.

    If a ``bond`` is ``None``, this is a general operator.
    Otherwise, ``bond`` carries information where it should be applied
    (potentially, after fixing order mismatches).
    """
    G0 : tuple = None
    G1 : tuple = None
    bond : tuple = None


class Gate_local(NamedTuple):
    r"""
    ``G`` is a local operator with ``ndim=2``.

    If ``site`` is ``None``, this is a general operator.
    Otherwise, ``site`` carries information where it should be applied.
    """
    G : tuple = None
    site : tuple = None


class Gates(NamedTuple):
    r"""
    List of nearest-neighbor and local operators to be applied to PEPS by :meth:`yastn.tn.fpeps.evolution_step_`.
    """
    nn : list = ()   # list of NN gates
    local : list = ()   # list of local gates


def decompose_nn_gate(Gnn, bond=None) -> Gate_nn:
    r"""
    Auxiliary function cutting a two-site gate with SVD
    into two local operators with the connecting legs.
    """
    U, S, V = Gnn.svd_with_truncation(axes=((0, 2), (1, 3)), sU=-1, tol=1e-14, Vaxis=2)
    S = S.sqrt()
    return Gate_nn(S.broadcast(U, axes=2), S.broadcast(V, axes=2), bond=bond)


def gate_nn_hopping(t, step, I, c, cdag, bond=None) -> Gate_nn:
    r"""
    Nearest-neighbor gate :math:`G = \exp(-step \cdot H)` for
    :math:`H = -t \cdot (cdag_1 c_2 + cdag_2 c_1)`

    :math:`G = I + (\cosh(x) - 1) (n_1 h_2 + h_1 n_2) + \sinh(x) (cdag_1 c_2 + cdag_2 c_1)`,
    where :math:`x = t \cdot step`
    """
    n = cdag @ c
    h = c @ cdag

    II = fkron(I, I, sites=(0, 1))
    nh = fkron(n, h, sites=(0, 1))
    hn = fkron(h, n, sites=(0, 1))

    cc = fkron(cdag, c, sites=(0, 1)) \
       + fkron(cdag, c, sites=(1, 0))

    G =  II + (np.cosh(t * step) - 1) * (nh + hn) + np.sinh(t * step) * cc
    return decompose_nn_gate(G, bond)


def gate_nn_Ising(J, step, I, X, bond=None) -> Gate_nn:
    r"""
    Nearest-neighbor gate :math:`G = \exp(-step \cdot H)` for
    :math:`H = J X_1 X_2`,
    where :math:`X` is a Pauli matrix.

    :math:`G = \cosh(x) I - \sinh(x) X_1 X_2`,
    where :math:`x = step \cdot J`.
    """
    II = fkron(I, I, sites=(0, 1))
    XX = fkron(X, X, sites=(0, 1))

    G = np.cosh(J * step) * II - np.sinh(J * step) * XX
    return decompose_nn_gate(G, bond)


def gate_nn_tJ(J, tu, td, muu0, muu1, mud0, mud1, step, I, cu, cpu, cd, cpd, bond=None) -> Gate_nn:
    r"""
    Nearest-neighbor gate :math:`G = \exp(-step \cdot H_{tj})`
    """
    nu = cpu @ cu
    nd = cpd @ cd
    Sp = cpu @ cd
    Sm = cpd @ cu

    H = 0 * fkron(I, I, sites=(0, 1))
    H = H + 0.5 * J * fkron(Sp, Sm, sites=(0, 1))
    H = H + 0.5 * J * fkron(Sm, Sp, sites=(0, 1))
    H = H - 0.5 * J * fkron(nu, nd, sites=(0, 1))
    H = H - 0.5 * J * fkron(nd, nu, sites=(0, 1))
    H = H - tu * fkron(cpu, cu, sites=(0, 1))
    H = H - tu * fkron(cpu, cu, sites=(1, 0))
    H = H - td * fkron(cpd, cd, sites=(0, 1))
    H = H - td * fkron(cpd, cd, sites=(1, 0))
    H = H - muu0 * fkron(cpu @ cu, I, sites=(0, 1))
    H = H - muu1 * fkron(I, cpu @ cu, sites=(0, 1))
    H = H - mud0 * fkron(cpd @ cd, I, sites=(0, 1))
    H = H - mud1 * fkron(I, cpd @ cd, sites=(0, 1))

    H = H.fuse_legs(axes = ((0, 1), (2, 3)))
    D, S = eigh(H, axes = (0, 1))
    D = exp(D, step=-step)
    G = ncon((S, D, S), ([-1, 1], [1, 2], [-3, 2]), conjs=(0, 0, 1))
    G = G.unfuse_legs(axes=(0, 1))
    return decompose_nn_gate(G, bond)


def gate_local_Coulomb(mu_up, mu_dn, U, step, I, n_up, n_dn, site=None) -> Gate_local:
    r"""
    Local gate :math:`\exp(-step \cdot H)` for
    :math:`H = U \cdot (n_{up} - I / 2) \cdot (n_{dn} - I / 2) - mu_{up} \cdot n_{up} - mu_{dn} \cdot n_{dn}`

    We ignore a constant :math:`U / 4` in the above Hamiltonian.
    """
    nn = n_up @ n_dn
    G_loc = I
    G_loc = G_loc + (n_dn - nn) * (np.exp(step * (mu_dn + U / 2)) - 1)
    G_loc = G_loc + (n_up - nn) * (np.exp(step * (mu_up + U / 2)) - 1)
    G_loc = G_loc + nn * (np.exp(step * (mu_up + mu_dn)) - 1)
    return Gate_local(G_loc, site)


def gate_local_occupation(mu, step, I, n, site=None) -> Gate_local:
    r"""
    Local gate :math:`G = \exp(-step \cdot H)` for
    :math:`H = -mu \cdot n`

    :math:`G = I + n \cdot (\exp(mu \cdot step) - 1)`
    """
    G_loc = I + n * (np.exp(mu * step) - 1)
    return Gate_local(G_loc, site)


def gate_local_field(h, step, I, X, site=None) -> Gate_local:
    r"""
    Local gate :math:`G = \exp(-step \cdot H)` for
    :math:`H = -h \cdot X`
    where :math:`X` is a Pauli matrix.

    :math:`G = \cosh(h \cdot step) \cdot I + \sinh(h \cdot step) \cdot X`
    """
    G_loc = np.cosh(h * step) * I + np.sinh(h * step) * X
    return Gate_local(G_loc, site)


def distribute(geometry, gates_nn=None, gates_local=None) -> Gates:
    r"""
    Distributes gates homogeneous over the lattice.

    Parameters
    ----------
    geometry : yastn.tn.fpeps.SquareLattice | yastn.tn.fpeps.CheckerboardLattice | yast.tn.fpeps.Peps
        Geometry of PEPS lattice.
        Can be any structure that includes geometric information about the lattice, like the Peps class.

    nn : Gate_nn | Sequence[Gate_nn]
        Nearest-neighbor gate, or a list of gates, to be distributed over all unique lattice bonds.

    local : Gate_local | Sequence[Gate_local]
        Local gate, or a list of local gates, to be distributed over all unique lattice sites.
    """
    if isinstance(gates_nn, Gate_nn):
        gates_nn = [gates_nn]

    nn = []
    if gates_nn is not None:
        for bond in geometry.bonds():
            for Gnn in gates_nn:
                nn.append(Gnn._replace(bond=bond))

    if isinstance(gates_local, Gate_local):
        gates_local = [gates_local]

    local = []
    if gates_local is not None:
        for site in geometry.sites():
            for Gloc in gates_local:
                local.append(Gloc._replace(site=site))

    return Gates(nn=nn, local=local)<|MERGE_RESOLUTION|>--- conflicted
+++ resolved
@@ -14,13 +14,7 @@
 # ==============================================================================
 import numpy as np
 from typing import NamedTuple
-<<<<<<< HEAD
-from ...tensor._algebra import exp
-from ...tensor.linalg import eigh
-from ...tensor._contractions import ncon
-=======
 from ... import exp, ncon, eigh
->>>>>>> 33cffb30
 from ._gates_auxiliary import fkron
 
 class Gate_nn(NamedTuple):
