--- conflicted
+++ resolved
@@ -299,7 +299,6 @@
     return Sdata
 
 
-<<<<<<< HEAD
 def svd_randomized(data, meta, sizes, q=None, niter=3, **kwargs):
     """
     Computes the SVD of block-sparse matrix using randomized SVD within each block.
@@ -321,10 +320,6 @@
 
 def svds_scipy(data, meta, sizes, thresh=0.1, solver='arpack', **kwargs):
     return kernel_svds_scipy.apply(data,meta,sizes, thresh, solver, **kwargs)
-=======
-def svd_arnoldi(data, meta, sizes, thresh=0.2, solver='arpack'):
-    return kernel_svd_arnoldi.apply(data,meta,sizes, thresh, solver)
->>>>>>> 4670be70
 
 
 def fix_svd_signs(Udata, Vhdata, meta):
@@ -375,17 +370,17 @@
         #
         # in general diag(U.H @ U) = 1 but not U.H @ U = I, i.e. right eigenvectors are not orthogonal
         #
-        # The solutions satisfy 
+        # The solutions satisfy
         # M @ U / U = S (as cols)
         # V.H @ M / V.H = S (as rows)
-        # 
+        #
         # Search for left eigenvectors V (rows) via biorthogonality condition V.H @ U = I
         try:
             V= torch.linalg.solve(U.conj().T, torch.eye(len(S), dtype=U.dtype, device=data.device), left=True, out=None)
             V= V.conj().T
         except Exception as e:
             raise ValueError("Biorthonormalization of left/right eigenvector pairs failed.") from e
-        
+
         tol= 1.0e-12 if data.is_complex() else 1.0e-14
         if any( torch.abs(torch.sum(V.T * U, axis=0) - 1) > tol ):
             raise ValueError("Biorthonormalization of left/right eigenvector pairs failed.")
