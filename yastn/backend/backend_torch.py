--- conflicted
+++ resolved
@@ -249,37 +249,6 @@
     return newdata
 
 
-<<<<<<< HEAD
-def transpose(data, axes, meta_transpose):
-    return kernel_transpose.apply(data, axes, meta_transpose)
-
-class kernel_transpose(torch.autograd.Function):
-    @staticmethod
-    def forward(data, axes, meta_transpose):
-        newdata = torch.zeros_like(data)
-        for sln, Dn, slo, Do in meta_transpose:
-            newdata[slice(*sln)].view(Dn)[:] = data[slice(*slo)].view(Do).permute(axes)
-        return newdata
-
-    def setup_context(ctx, inputs, output):
-        data, axes, meta_transpose = inputs
-        ctx.axes = axes
-        ctx.meta_transpose = meta_transpose
-
-    @staticmethod
-    def backward(ctx, data_b):
-        axes = ctx.axes
-        inv_axes = tuple(np.argsort(axes))
-        meta_transpose = ctx.meta_transpose
-
-        newdata_b = torch.zeros_like(data_b)
-        for sln, Dn, slo, Do in meta_transpose:
-            newdata_b[slice(*slo)].view(Do)[:] = data_b[slice(*sln)].view(Dn).permute(inv_axes)
-        return newdata_b, None, None
-
-
-=======
->>>>>>> b694fb95
 def rsqrt(data, cutoff=0):
     res = torch.zeros_like(data)
     ind = data.abs() > cutoff
@@ -468,42 +437,6 @@
 def negate_blocks(Adata, slices):
     return kernel_negate_blocks.apply(Adata, slices)
 
-<<<<<<< HEAD
-def apply_mask(Adata, mask, meta, Dsize, axis, a_ndim):
-    return kernel_apply_mask.apply(Adata, mask, meta, Dsize, axis, a_ndim)
-
-
-class kernel_apply_mask(torch.autograd.Function):
-    @staticmethod
-    def forward(Adata, mask, meta, Dsize, axis, ndim):
-        slc0 = (slice(None),) * axis
-        slc2 = (slice(None),) * (ndim - (axis + 1))
-        Cdata = torch.empty(Dsize, dtype=Adata.dtype, device=Adata.device)
-        for sln, Dn, sla, Da, tm in meta:
-            slcs = slc0 + (mask[tm],) + slc2
-            Cdata[slice(*sln)].view(Dn)[:] = Adata[slice(*sla)].view(Da)[slcs]
-        return Cdata
-
-    def setup_context(ctx, inputs, output):
-        Adata, mask, meta, Dsize, axis, ndim = inputs
-        ctx.mask = mask
-        ctx.meta = meta
-        ctx.axis = axis
-        ctx.ndim = ndim
-        ctx.size_Adata = Adata.numel()
-
-    @staticmethod
-    def backward(ctx, Cdata_b):
-        mask = ctx.mask
-        slc0 = (slice(None),) * ctx.axis
-        slc2 = (slice(None),) * (ctx.ndim - (ctx.axis + 1))
-        Adata_b = torch.zeros(ctx.size_Adata, dtype=Cdata_b.dtype, device=Cdata_b.device)
-        for sln, Dn, sla, Da, tm in ctx.meta:
-            slcs = slc0 + (mask[tm],) + slc2
-            Adata_b[slice(*sla)].view(Da)[slcs] = Cdata_b[slice(*sln)].view(Dn)
-        return Adata_b, None, None, None, None, None, None
-=======
->>>>>>> b694fb95
 
 #####################################################
 #     block merging, truncations and un-merging     #
@@ -526,66 +459,8 @@
     return kernel_transpose_and_merge.apply(data, order, meta_new, meta_mrg, Dsize)
 
 
-<<<<<<< HEAD
-class kernel_transpose_and_merge(torch.autograd.Function):
-    @staticmethod
-    def forward(data, order, meta_new, meta_mrg, Dsize):
-        # Dsize - total size of fused representation (might include some zero-blocks)
-        newdata = torch.zeros((Dsize,), dtype=data.dtype, device=data.device)
-
-        # meta_new -> list of [(tn, Dn, sln), ...] where
-        #             tn -> effective charge for block in fused tensor
-        #             Dn -> effective shape of block tn in fused tensor
-        #             sln -> slice specifying the location of serialized tn block in 1d data of fused tensor
-        #
-        # meta_mrg -> t1 is effective charge of source block after fusion. I.e. t1==tn, means, that
-        #             this source block will belong to destination block tn
-        #          -> gr: tuple holding description of source data
-        #                 slo -> specifies the location of source block in 1d data
-        #                 Do  -> shape of the source block
-        #                 Dscl-> list of slice data which specifies the location of the "transformed"
-        #                        source block in the destination block tn
-        #                 Drsh-> the shape of the "transformed" source block in the destination block tn
-        #
-        for (tn, Dn, sln), (t1, gr) in zip(meta_new, groupby(meta_mrg, key=lambda x: x[0])):
-            assert tn == t1
-            temp = newdata[slice(*sln)].reshape(Dn)
-            for (_, slo, Do, Dslc, Drsh) in gr:
-                slcs = tuple(slice(*x) for x in Dslc)
-                temp[slcs] = data[slice(*slo)].reshape(Do).permute(order).reshape(Drsh)
-        return newdata
-
-    @staticmethod
-    # inputs is a Tuple of all of the inputs passed to forward.
-    # output is the output of the forward().
-    def setup_context(ctx, inputs, output):
-        data, order, meta_new, meta_mrg, Dsize = inputs
-        ctx.order = order
-        ctx.meta_new = meta_new
-        ctx.meta_mrg = meta_mrg
-        ctx.D_source = data.numel()
-
-    @staticmethod
-    def backward(ctx, data_b):
-        order = ctx.order
-        inv_order= tuple(np.argsort(order))
-        meta_new = ctx.meta_new
-        meta_mrg = ctx.meta_mrg
-        D_source = ctx.D_source
-
-        newdata_b = torch.zeros((D_source,), dtype=data_b.dtype, device=data_b.device)
-        for (tn, Dn, sln), (t1, gr) in zip(meta_new, groupby(meta_mrg, key=lambda x: x[0])):
-            assert tn == t1
-            tmp_b = data_b[slice(*sln)].view(Dn)
-            for (_, slo, Do, Dslc, _) in gr:
-                slcs = tuple(slice(*x) for x in Dslc)
-                inv_Do = tuple(Do[n] for n in order)
-                newdata_b[slice(*slo)].reshape(Do)[:] = tmp_b[slcs].reshape(inv_Do).permute(inv_order)
-        return newdata_b, None, None, None, None
-=======
 def unmerge(data, meta):
     return kernel_unmerge.apply(data, meta)
->>>>>>> b694fb95
 
 
 def merge_to_dense(data, Dtot, meta):
@@ -614,57 +489,22 @@
     return newdata
 
 
-<<<<<<< HEAD
-class kernel_unmerge(torch.autograd.Function):
-    @staticmethod
-    def forward(data, meta):
-        Dsize = data.size()
-        # slo -> slice in source tensor, specifying location of t_effective(fused) block
-        # Do  -> shape of the fused block with t_eff
-        # no zero blocks should be introduces here
-        newdata = torch.empty(Dsize, dtype=data.dtype, device=data.device)
-        for sln, Dn, slo, Do, sub_slc in meta:
-            #                                                     take a "subblock" of t_eff block
-            #                                                     specified by a list of slices sub_slc
-            slcs = tuple(slice(*x) for x in sub_slc)
-            newdata[slice(*sln)].view(Dn)[:] = data[slice(*slo)].view(Do)[slcs]
-        return newdata
-
-    @staticmethod
-    def setup_context(ctx, inputs, output):
-        data, meta = inputs
-        Dsize = data.size()
-        ctx.meta = meta
-        ctx.fwd_data_size = Dsize
-
-    @staticmethod
-    def backward(ctx, data_b):
-        meta = ctx.meta
-        fwd_data_size = ctx.fwd_data_size
-        # no zero blocks should be introduces here
-        newdata_b = torch.empty(fwd_data_size, dtype=data_b.dtype, device=data_b.device)
-        for sln, Dn, slo, Do, sub_slc in meta:
-            slcs = tuple(slice(*x) for x in sub_slc)
-            newdata_b[slice(*slo)].view(Do)[slcs] = data_b[slice(*sln)].view(Dn)
-        return newdata_b, None, None, None
-=======
 def diag_2dto1d(data, meta, Dsize):
     newdata = torch.zeros(Dsize, dtype=data.dtype, device=data.device)
     for sln, slo, Do in meta:
         torch.diag(data[slice(*slo)].reshape(Do), out=newdata[slice(*sln)])
     return newdata
 
->>>>>>> b694fb95
 
 # functionals
 def checkpoint(f,*args,**kwargs):
     # context_fn=kwargs.pop('context_fn',None)
     # torch.utils.checkpoint.checkpoint
-    return _checkpoint(f, *args, use_reentrant=kwargs.pop('use_reentrant',None), 
-                                             determinism_check=kwargs.pop('determinism_check','default'), 
+    return _checkpoint(f, *args, use_reentrant=kwargs.pop('use_reentrant',None),
+                                             determinism_check=kwargs.pop('determinism_check','default'),
                                              debug=kwargs.pop('debug',False), **kwargs)
 
-  
+
 
 #############
 #   tests   #
