--- conflicted
+++ resolved
@@ -16,11 +16,7 @@
 from itertools import groupby
 from functools import reduce
 import torch
-<<<<<<< HEAD
 from torch.utils.checkpoint import checkpoint as _checkpoint
-              
-=======
-
 from .linalg.torch_eig_sym import SYMEIG
 from ._backend_torch_backwards import kernel_svd, kernel_svd_arnoldi
 from ._backend_torch_backwards import kernel_dot, kernel_transpose_dot_sum, kernel_negate_blocks
@@ -28,7 +24,6 @@
 from ._backend_torch_backwards import kernel_transpose, kernel_transpose_and_merge, kernel_unmerge
 
 
->>>>>>> ba886e9b
 __all__= [
     'DTYPE', 'cuda_is_available',
     'get_dtype', 'is_complex', 'get_device', 'random_seed', 'grad',
