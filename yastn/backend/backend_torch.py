# Copyright 2024 The YASTN Authors. All Rights Reserved.
#
# Licensed under the Apache License, Version 2.0 (the "License");
# you may not use this file except in compliance with the License.
# You may obtain a copy of the License at
#
#     https://www.apache.org/licenses/LICENSE-2.0
#
# Unless required by applicable law or agreed to in writing, software
# distributed under the License is distributed on an "AS IS" BASIS,
# WITHOUT WARRANTIES OR CONDITIONS OF ANY KIND, either express or implied.
# See the License for the specific language governing permissions and
# limitations under the License.
# ==============================================================================
"""Support of torch as a data structure used by yastn."""
from itertools import groupby
from types import SimpleNamespace
from functools import reduce
import numpy as np
import torch

__all__= [
    '_torch_version_check', 'DTYPE', 'cuda_is_available',
    'SVDGESDD','SYMEIG',
    'get_dtype', 'is_complex', 'get_device', 'random_seed', 'set_num_threads', 'grad',
    'detach', 'detach_', 'clone', 'copy',
    'to_numpy', 'get_shape', 'get_size', 'diag_create', 'diag_get', 'real',
    'imag', 'max_abs', 'norm_matrix', 'count_nonzero', 'delete', 'insert',
    'expm', 'first_element', 'item', 'sum_elements', 'norm', 'entropy',
    'zeros', 'ones', 'rand', 'to_tensor', 'to_mask', 'square_matrix_from_dict',
    'requires_grad_', 'requires_grad', 'move_to', 'conj',
    'trace', 'trace_with_mask', 'rsqrt', 'reciprocal', 'exp', 'sqrt', 'absolute',
    'svd_lowrank', 'svd', 'eigh', 'qr',
    'argsort', 'eigs_which', 'embed_msk', 'embed_slc', 'allclose',
    'add', 'sub', 'apxb', 'apply_slice', 'apply_mask', 'vdot', 'diag_1dto2d', 'diag_2dto1d',
    'dot', 'dot_diag', 'transpose_dot_sum',
    'merge_to_dense', 'merge_super_blocks', 'is_independent'
]
#['transpose', 'transpose_and_merge', 'unmerge']

def _torch_version_check(version):
    # for version="X.Y.Z" checks if current version is higher or equal to X.Y
    assert version.count('.')>0 and version.replace('.','').isdigit(),"Invalid version string"
    try:
        import pkg_resources
        return pkg_resources.parse_version(torch.__version__) >= pkg_resources.parse_version(version)
    except ModuleNotFoundError:  # pragma: no cover
        try:
            from packaging import version
            return version.parse(torch.__version__) >= version.parse(version)
        except ModuleNotFoundError:
            tokens= torch.__version__.split('.')
            tokens_v= version.split('.')
            return int(tokens[0]) > int(tokens_v[0]) or \
                (int(tokens[0])==int(tokens_v[0]) and int(tokens[1]) >= int(tokens_v[1]))


from .linalg.torch_svd_gesdd import SVDGESDD
from .linalg.torch_eig_sym import SYMEIG
from .linalg.torch_svd_arnoldi import SVDARNOLDI
# from .linalg.torch_eig_arnoldi import SYMARNOLDI, SYMARNOLDI_2C


torch.random.seed()
BACKEND_ID = "torch"
DTYPE = {'float64': torch.float64,
         'complex128': torch.complex128,
         'bool': torch.bool}


def cuda_is_available():
    return torch.cuda.is_available()


def get_dtype(t):
    return t.dtype


def is_complex(x):
    return x.is_complex()


def get_device(x):
    return str(x.device)


def random_seed(seed):
    torch.random.manual_seed(seed)


def set_num_threads(num_threads):
    torch.set_num_threads(num_threads)


def grad(x):
    return x.grad

####################################
#     single tensor operations     #
####################################


def detach(x):
    return x.detach()


def detach_(x):
    x.detach_()


def clone(x):
    return x.clone()


def copy(x):
    return x.detach().clone()


def to_numpy(x):
    return x.detach().cpu().numpy()


def get_shape(x):
    return x.size()


def get_size(x):
    return x.numel()


def diag_create(x, p=0):
    return torch.diag(x, diagonal=p)


def diag_get(x):
    return torch.diag(x)


def real(x):
    return torch.real(x) if torch.is_complex(x) else x


def imag(x):
    return torch.imag(x) if torch.is_complex(x) else 0 * x


def max_abs(x):
    return x.abs().max()


def norm_matrix(x):
    return torch.linalg.norm(x)


def count_nonzero(x):
    return torch.count_nonzero(x).item()


def delete(x, sl):
    return torch.cat([x[:sl[0]], x[sl[1]:]])


def insert(x, start, values):
    return torch.cat([x[:start], values, x[start:]])


def expm(x):
    return torch.matrix_exp(x)

#########################
#    output numbers     #
#########################


def first_element(x):
    return x.view(-1)[0]


def item(x):
    return x.item()


def sum_elements(data):
    """ sum of all elements of all tensors in A """
    return data.sum().reshape(1)


def norm(data, p):
    """ 'fro' for Frobenious; 'inf' for max(abs(A)) """
    if p == "fro":
        return data.norm()
    return data.abs().max() if len(data) > 0 else torch.tensor(0.) # else p == "inf":


def entropy(data, alpha, tol):
    """ von Neuman or Renyi entropy from svd's"""
    Snorm = torch.sum(data) if len(data) > 0 else 0.
    if Snorm > 0:
        data = data / Snorm
        data = data[data > tol]
        if alpha == 1:
            return -torch.sum(data * torch.log2(data))
        return torch.log2(torch.sum(data ** alpha)) / (1 - alpha)
    return 0.


##########################
#     setting values     #
##########################


def zeros(D, dtype='float64', device='cpu'):
    return torch.zeros(D, dtype=DTYPE[dtype], device=device)


def ones(D, dtype='float64', device='cpu'):
    return torch.ones(D, dtype=DTYPE[dtype], device=device)


def rand(D, dtype='float64', device='cpu'):
    ds = 1 if dtype=='float64' else 1 + 1j
    return 2 * torch.rand(D, dtype=DTYPE[dtype], device=device) - ds


def randint(low, high):
    return torch.randint(low, high, (1,))[0]


def to_tensor(val, Ds=None, dtype='float64', device='cpu'):
    # try:
    T = torch.as_tensor(val, dtype=DTYPE[dtype], device=device)
    # except TypeError:
    #     T = torch.as_tensor(val, dtype=DTYPE['complex128'], device=device)
    return T if Ds is None else T.reshape(Ds).contiguous()


@torch.no_grad()
def to_mask(val):
    return torch.as_tensor(val).nonzero().ravel()


def square_matrix_from_dict(H, D=None, **kwargs):
    dtype = reduce(torch.promote_types, (a.dtype for a in H.values()))
    device = next(iter(H.values())).device
    T = torch.zeros((D, D), dtype=dtype, device=device)
    for (i, j), v in H.items():
        if i < D and j < D:
            T[i, j] = v
    return T


def requires_grad_(data, requires_grad=True):
    data.requires_grad_(requires_grad)


def requires_grad(data):
    return data.requires_grad


def move_to(data, *args, **kwargs):
    if "dtype" in kwargs:
        if kwargs["dtype"] is None:
            del kwargs["dtype"]
        else:
            kwargs["dtype"] = DTYPE[kwargs["dtype"]]
    return data.to(*args, **kwargs)

if _torch_version_check("1.11.0"):
    def conj(data):
        return data.conj()
elif _torch_version_check("1.10.0"):
    def conj(data):
        return data.conj_physical()
        # return data.conj()
else:
    def conj(data):
        return data.conj()

def trace(data, order, meta, Dsize):
    """ Trace dict of tensors according to meta = [(tnew, told, Dreshape), ...].
        Repeating tnew are added."""
    newdata = torch.zeros((Dsize,), dtype=data.dtype, device=data.device)
    for (sln, slo, Do, Drsh) in meta:
        temp = data[slice(*slo)].reshape(Do).permute(order).reshape(Drsh)
        newdata[slice(*sln)] += torch.sum(torch.diagonal(temp, dim1=0, dim2=1), dim=-1).ravel()
    return newdata


def trace_with_mask(data, order, meta, Dsize, tcon, msk12):
    """ Trace dict of tensors according to meta = [(tnew, told, Dreshape), ...].
        Repeating tnew are added."""
    newdata = torch.zeros((Dsize,), dtype=data.dtype, device=data.device)
    for (sln, slo, Do, Drsh), tt in zip(meta, tcon):
        temp = data[slice(*slo)].reshape(Do).permute(order).reshape(Drsh)
        newdata[slice(*sln)] += torch.sum(temp[msk12[tt][0], msk12[tt][1]], axis=0).ravel()
    return newdata


def transpose(data, axes, meta_transpose):
    return kernel_transpose.apply(data, axes, meta_transpose)

class kernel_transpose(torch.autograd.Function):
    @staticmethod
    def forward(ctx, data, axes, meta_transpose):
        ctx.axes = axes
        ctx.meta_transpose = meta_transpose

        newdata = torch.zeros_like(data)
        for sln, Dn, slo, Do in meta_transpose:
            newdata[slice(*sln)].view(Dn)[:] = data[slice(*slo)].view(Do).permute(axes)
        return newdata

    @staticmethod
    def backward(ctx, data_b):
        axes = ctx.axes
        inv_axes = tuple(np.argsort(axes))
        meta_transpose = ctx.meta_transpose

        newdata_b = torch.zeros_like(data_b)
        for sln, Dn, slo, Do in meta_transpose:
            newdata_b[slice(*slo)].view(Do)[:] = data_b[slice(*sln)].view(Dn).permute(inv_axes)
        return newdata_b, None, None


def rsqrt(data, cutoff=0):
    res = torch.zeros_like(data)
    ind = data.abs() > cutoff
    res[ind] = data[ind].rsqrt()
    return res


def reciprocal(data, cutoff=0):
    res = torch.zeros_like(data)
    ind = data.abs() > cutoff
    res[ind] = 1. / data[ind]
    return res


def exp(data, step):
    return torch.exp(step * data)


def sqrt(data):
    return torch.sqrt(data)


def absolute(data):
    return torch.abs(data)


def bitwise_not(data):
    return torch.bitwise_not(data)


def svd_lowrank(data, meta, sizes, niter=512, **kwargs):
    # torch.svd_lowrank decomposes A = USV^T and return U,S,V
    # complex A is not supported
    if 'maxiter' in kwargs:
        niter = kwargs['maxiter']  # maxiter is argument used in scipy; make notation uniform
    real_dtype = data.real.dtype if data.is_complex() else data.dtype
    Udata = torch.zeros((sizes[0],), dtype=data.dtype, device=data.device)
    Sdata = torch.zeros((sizes[1],), dtype=real_dtype, device=data.device)
    Vdata = torch.zeros((sizes[2],), dtype=data.dtype, device=data.device)
    for (sl, D, slU, DU, slS, slV, DV) in meta:
        q = slS[1] - slS[0]
        U, S, V = torch.svd_lowrank(data[slice(*sl)].view(D), q=q, niter=niter)
        Udata[slice(*slU)].reshape(DU)[:] = U
        Sdata[slice(*slS)] = S
        Vdata[slice(*slV)].reshape(DV)[:] = V.t().conj()
    return Udata, Sdata, Vdata


def svdvals(data, meta, sizeS, **kwargss):
    real_dtype = data.real.dtype if data.is_complex() else data.dtype
    Sdata = torch.zeros((sizeS,), dtype=real_dtype, device=data.device)
    for (sl, D, _, _, slS, _, _) in meta:
        torch.linalg.svdvals(data[slice(*sl)].view(D), out=Sdata[slice(*slS)])
    return Sdata


def svd(data, meta, sizes, fullrank_uv=False, ad_decomp_reg=1.0e-12,\
    diagnostics=None, **kwargs):
    return kernel_svd.apply(data,meta,sizes,fullrank_uv,ad_decomp_reg,diagnostics)

class kernel_svd(torch.autograd.Function):
    if _torch_version_check("2.0"):
        @staticmethod
        def forward(data, meta, sizes, fullrank_uv=False, ad_decomp_reg=1.0e-12,\
                diagnostics=None):
            # SVDGESDD decomposes A = USV^\dag and return U,S,V^\dag
            #
            # NOTE: switch device to cpu as svd on cuda seems to be very slow.
            # device = data.device
            # data = data.to(device='cpu')
            real_dtype = data.real.dtype if data.is_complex() else data.dtype
            Udata = torch.empty((sizes[0],), dtype=data.dtype, device=data.device)
            Sdata = torch.empty((sizes[1],), dtype=real_dtype, device=data.device)
            Vhdata = torch.empty((sizes[2],), dtype=data.dtype, device=data.device)
            reg = torch.as_tensor(ad_decomp_reg, dtype=real_dtype, device=data.device)
            for (sl, D, slU, DU, slS, slV, DV) in meta:
                # is_zero_block = torch.linalg.vector_norm(data[slice(*sl)]) == 0. if _torch_version_check("1.7.0") \
                #     else data[slice(*sl)].norm() == 0.
                # if is_zero_block: continue
                U, S, Vh = SVDGESDD.forward(data[slice(*sl)].view(D), reg, fullrank_uv, diagnostics)
                Udata[slice(*slU)].reshape(DU)[:] = U
                Sdata[slice(*slS)] = S
                Vhdata[slice(*slV)].reshape(DV)[:] = Vh
            #
            # Udata.to(device=device), Sdata.to(device=device), Vhdata.to(device=device)
            return Udata, Sdata, Vhdata

        @staticmethod
        # inputs is a Tuple of all of the inputs passed to forward.
        # output is the output of the forward().
        def setup_context(ctx, inputs, output):
            data, meta, sizes, _, ad_decomp_reg,diagnostics= inputs
            reg= torch.as_tensor(ad_decomp_reg, dtype=data.real.dtype, device=data.device)
            Udata, Sdata, Vhdata= output
            ctx.save_for_backward(Udata, Sdata, Vhdata, reg)
            ctx.meta_svd= meta
            ctx.data_size= data.numel()
            ctx.diagnostics= diagnostics
    else:
        @staticmethod
        def forward(ctx, data, meta, sizes, fullrank_uv=False, ad_decomp_reg=1.0e-12,\
                diagnostics=None):
            # SVDGESDD decomposes A = USV^\dag and return U,S,V^\dag
            #
            # NOTE: switch device to cpu as svd on cuda seems to be very slow.
            # device = data.device
            # data = data.to(device='cpu')
            real_dtype = data.real.dtype if data.is_complex() else data.dtype
            Udata = torch.empty((sizes[0],), dtype=data.dtype, device=data.device)
            Sdata = torch.empty((sizes[1],), dtype=real_dtype, device=data.device)
            Vhdata = torch.empty((sizes[2],), dtype=data.dtype, device=data.device)
            reg= torch.as_tensor(ad_decomp_reg, dtype=data.real.dtype, device=data.device)
            for (sl, D, slU, DU, slS, slV, DV) in meta:
                # is_zero_block = torch.linalg.vector_norm(data[slice(*sl)]) == 0. if _torch_version_check("1.7.0") \
                #     else data[slice(*sl)].norm() == 0.
                # if is_zero_block: continue
                U, S, Vh = SVDGESDD.forward(data[slice(*sl)].view(D), reg, fullrank_uv, diagnostics)
                Udata[slice(*slU)].reshape(DU)[:] = U
                Sdata[slice(*slS)] = S
                Vhdata[slice(*slV)].reshape(DV)[:] = Vh
            #
            # Udata.to(device=device), Sdata.to(device=device), Vhdata.to(device=device)
            ctx.save_for_backward(Udata, Sdata, Vhdata, reg)
            ctx.meta_svd= meta
            ctx.data_size= data.numel()
            ctx.diagnostics= diagnostics
            return Udata, Sdata, Vhdata

    @staticmethod
    def backward(ctx, Udata_b, Sdata_b, Vhdata_b):
        Udata, Sdata, Vhdata, reg= ctx.saved_tensors
        meta= ctx.meta_svd
        diagnostics= ctx.diagnostics
        data_size= ctx.data_size
        data_b= torch.zeros(data_size, dtype=Udata.dtype, device=Udata.device)
        for (sl, D, slU, DU, slS, slV, DV) in meta:
            loc_ctx= SimpleNamespace(diagnostics=diagnostics,
                saved_tensors=(Udata[slice(*slU)].view(DU),Sdata[slice(*slS)],Vhdata[slice(*slV)].view(DV),reg))
            data_b[slice(*sl)].view(D)[:],_,_,_ = SVDGESDD.backward(loc_ctx,\
                Udata_b[slice(*slU)].view(DU),Sdata_b[slice(*slS)],Vhdata_b[slice(*slV)].view(DV))
        return data_b,None,None,None,None,None

def svd_arnoldi(data, meta, sizes):
    return kernel_svd_arnoldi.apply(data,meta,sizes)

class kernel_svd_arnoldi(torch.autograd.Function):
    @staticmethod
    def forward(ctx, data, meta, sizes):
        # SVDGESDD decomposes A = USV^\dag and return U,S,V^\dag
        #
        # NOTE: switch device to cpu as svd on cuda seems to be very slow.
        # device = data.device
        # data = data.to(device='cpu')
        real_dtype = data.real.dtype if data.is_complex() else data.dtype
        Udata = torch.empty((sizes[0],), dtype=data.dtype, device=data.device)
        Sdata = torch.empty((sizes[1],), dtype=real_dtype, device=data.device)
        Vhdata = torch.empty((sizes[2],), dtype=data.dtype, device=data.device)
        for (sl, D, slU, DU, slS, slV, DV) in meta:
            # is_zero_block = torch.linalg.vector_norm(data[slice(*sl)]) == 0. if _torch_version_check("1.7.0") \
            #     else data[slice(*sl)].norm() == 0.
            # if is_zero_block: continue
            k = slS[1] - slS[0]
            U, S, V = SVDARNOLDI.apply(data[slice(*sl)].view(D), k)
            Udata[slice(*slU)].reshape(DU)[:] = U
            Sdata[slice(*slS)] = S
            # Vhdata[slice(*slV)].reshape(DV)[:] = V.t().conj()
            Vhdata[slice(*slV)].reshape(DV)[:] = V
        #
        # Udata.to(device=device), Sdata.to(device=device), Vhdata.to(device=device)
        ctx.save_for_backward(Udata, Sdata, Vhdata)
        ctx.meta_svd= meta
        ctx.data_size= data.numel()
        return Udata, Sdata, Vhdata

    @staticmethod
    def backward(ctx, Udata_b, Sdata_b, Vhdata_b):
        raise Exception("backward not implemented")
        Udata, Sdata, Vhdata = ctx.saved_tensors
        meta= ctx.meta_svd
        data_size= ctx.data_size
        data_b= torch.zeros(data_size, dtype=Udata.dtype, device=Udata.device)
        return None,None,None,None,None,None

def fix_svd_signs(Udata, Vhdata, meta):
    Ud = torch.empty_like(Udata)
    Vhd = torch.empty_like(Vhdata)
    Uamp = (abs(Udata) * (2**40)).to(dtype=torch.int64)
    for (_, _, slU, DU, _, slV, DV) in meta:
        Utemp = Udata[slice(*slU)].reshape(DU)
        Vtemp = Vhdata[slice(*slV)].reshape(DV)
        Utemp_amp = Uamp[slice(*slU)].reshape(DU)
        ii = torch.argmax(Utemp_amp, dim=0, keepdims=True)
        phase = torch.take_along_dim(Utemp, ii, dim=0)
        phase = phase/abs(phase)
        # Utemp *= phase.conj().reshape(1, -1)
        # Vtemp *= phase.reshape(-1, 1)
        Ud[slice(*slU)].reshape(DU)[:] = Utemp * phase.conj().reshape(1, -1)
        Vhd[slice(*slV)].reshape(DV)[:] = Vtemp * phase.reshape(-1, 1)
    return Ud, Vhd # Utemp, Vtemp


def eigh(data, meta=None, sizes=(1, 1), order_by_magnitude=False, ad_decomp_reg=1.0e-12):
    real_dtype= data.real.dtype if data.is_complex() else data.dtype
    Sdata = torch.zeros((sizes[0],), dtype=real_dtype, device=data.device)
    Udata = torch.zeros((sizes[1],), dtype=data.dtype, device=data.device)
    if meta is not None:
        if order_by_magnitude:
            reg = torch.as_tensor(ad_decomp_reg, dtype=real_dtype, device=data.device)
            f = lambda x: SYMEIG.apply(x, reg)
        else:
            f = lambda x: torch.linalg.eigh(x)
        for (sl, D, slU, DU, slS) in meta:
            S, U = f(data[slice(*sl)].view(D))
            Sdata[slice(*slS)] = S
            Udata[slice(*slU)].view(DU)[:] = U
        return Sdata, Udata
    return torch.linalg.eigh(data)  # S, U


def eig(T):
    return torch.linalg.eig(T)  # S, U


def qr(data, meta, sizes):
    Qdata = torch.zeros((sizes[0],), dtype=data.dtype, device=data.device)
    Rdata = torch.zeros((sizes[1],), dtype=data.dtype, device=data.device)
    for (sl, D, slQ, DQ, slR, DR) in meta:
        Q, R = torch.linalg.qr(data[slice(*sl)].view(D))
        sR = torch.sign(real(R.diag()))
        sR[sR == 0] = 1
        Qdata[slice(*slQ)].view(DQ)[:] = Q * sR  # positive diag of R
        Rdata[slice(*slR)].view(DR)[:] = sR.reshape([-1, 1]) * R
    return Qdata, Rdata


@torch.no_grad()
def argsort(data):
    return torch.argsort(data)


@torch.no_grad()
def eigs_which(val, which):
    if which == 'LM':
        return (-abs(val)).argsort()
    # if which == 'SM':
    #     return abs(val).argsort()
    if which == 'LR':
        return (-real(val)).argsort()
    #if which == 'SR':
    return (real(val)).argsort()


def embed_msk(data, msk, Dsize):
    newdata = torch.zeros((Dsize,), dtype=data.dtype, device=data.device)
    newdata[msk] = data
    return newdata


def embed_slc(data, meta, Dsize):
    newdata = torch.zeros((Dsize,), dtype=data.dtype, device=data.device)
    for sln, slo in meta:
        newdata[slice(*sln)] = data[slice(*slo)]
    return newdata


################################
#     two dicts operations     #
################################


def allclose(Adata, Bdata, rtol, atol):
    return torch.allclose(Adata, Bdata, rtol=rtol, atol=atol)


def add(Adata, Bdata, meta, Dsize):
    dtype = torch.promote_types(Adata.dtype, Bdata.dtype)
    newdata = torch.zeros((Dsize,), dtype=dtype, device=Adata.device)
    for sl_c, sl_a in meta[0]:
        newdata[slice(*sl_c)] += Adata[slice(*sl_a)]
    for sl_c, sl_b in meta[1]:
        newdata[slice(*sl_c)] += Bdata[slice(*sl_b)]
    return newdata


def sub(Adata, Bdata, meta, Dsize):
    dtype = torch.promote_types(Adata.dtype, Bdata.dtype)
    newdata = torch.zeros((Dsize,), dtype=dtype, device=Adata.device)
    for sl_c, sl_a in meta[0]:
        newdata[slice(*sl_c)] += Adata[slice(*sl_a)]
    for sl_c, sl_b in meta[1]:
        newdata[slice(*sl_c)] -= Bdata[slice(*sl_b)]
    return newdata


def apxb(Adata, Bdata, x, meta, Dsize):
    dtype = torch.promote_types(Adata.dtype, Bdata.dtype)
    newdata = torch.zeros((Dsize,), dtype=dtype, device=Adata.device)
    for sl_c, sl_a in meta[0]:
        newdata[slice(*sl_c)] += Adata[slice(*sl_a)]
    for sl_c, sl_b in meta[1]:
        newdata[slice(*sl_c)] += x * Bdata[slice(*sl_b)]
    return newdata


def apply_slice(data, slcn, slco):
    Dsize = slcn[-1][1] if len(slcn) > 0 else 0
    newdata = torch.zeros((Dsize,), dtype=data.dtype, device=data.device)
    for sn, so in zip(slcn, slco):
        newdata[slice(*sn)] = data[slice(*so)]
    return newdata


def vdot(Adata, Bdata):
    dtype = torch.promote_types(Adata.dtype, Bdata.dtype)
    if dtype != Adata.dtype:
        Adata = Adata.to(dtype=dtype)
    if dtype != Bdata.dtype:
        Bdata = Bdata.to(dtype=dtype)
    return Adata @ Bdata


def diag_1dto2d(data, meta, Dsize):
    newdata = torch.zeros((Dsize,), dtype=data.dtype, device=data.device)
    for sln, slo in meta:
        newdata[slice(*sln)] = torch.diag(data[slice(*slo)]).ravel()
    return newdata


def diag_2dto1d(data, meta, Dsize):
    newdata = torch.zeros((Dsize,), dtype=data.dtype, device=data.device)
    for sln, slo, Do in meta:
        #newdata[slice(*sln)] = torch.diag(data[slice(*slo)].reshape(Do))
        torch.diag(data[slice(*slo)].reshape(Do), out=newdata[slice(*sln)])
    return newdata


def dot(Adata, Bdata, meta_dot, Dsize):
    return kernel_dot.apply(Adata, Bdata, meta_dot, Dsize)


if _torch_version_check("2.0"):
    class kernel_dot(torch.autograd.Function):
        @staticmethod
        def forward(Adata, Bdata, meta_dot, Dsize):
            dtype = torch.promote_types(Adata.dtype, Bdata.dtype)
            if dtype != Adata.dtype:
                Adata = Adata.to(dtype=dtype)
            if dtype != Bdata.dtype:
                Bdata = Bdata.to(dtype=dtype)
            newdata = torch.zeros((Dsize,), dtype=dtype, device=Adata.device)
            for (slc, Dc, sla, Da, slb, Db, ia, ib) in meta_dot:
                newdata[slice(*slc)].view(Dc)[:] = Adata[slice(*sla)].view(Da) @ Bdata[slice(*slb)].view(Db)
            return newdata

        @staticmethod
        # inputs is a Tuple of all of the inputs passed to forward.
        # output is the output of the forward().
        def setup_context(ctx, inputs, output):
            Adata, Bdata, meta_dot, Dsize= inputs
            ctx.save_for_backward(Adata, Bdata)
            ctx.meta_dot= meta_dot

        @staticmethod
        def backward(ctx, Cdata_b):
            # adjoint of block-sparse matrix-matrix multiplication A.B = C
            #
            # A_b = C_b.B^T ; B_b = A^T . C_b
            Adata, Bdata= ctx.saved_tensors
            meta_dot= ctx.meta_dot
            Adata_b = torch.zeros_like(Adata)
            Bdata_b = torch.zeros_like(Bdata)
            dtype = torch.promote_types(Adata.dtype, Bdata.dtype)
            if dtype != Adata.dtype:
                Adata = Adata.to(dtype=dtype)
            if dtype != Bdata.dtype:
                Bdata = Bdata.to(dtype=dtype)
            for (slc, Dc, sla, Da, slb, Db, ia, ib) in meta_dot:
                Ab = Adata_b[slice(*sla)].view(Da)
                Bb = Bdata_b[slice(*slb)].view(Db)
                Cb = Cdata_b[slice(*slc)].view(Dc)
                B = Bdata[slice(*slb)].view(Db)
                A = Adata[slice(*sla)].view(Da)
                Ab += Cb @ B.adjoint()  #  += is for fuse_contracted
                Bb += A.adjoint() @ Cb
            return Adata_b, Bdata_b, None, None
else:
    class kernel_dot(torch.autograd.Function):
        @staticmethod
        def forward(ctx, Adata, Bdata, meta_dot, Dsize):
            ctx.save_for_backward(Adata, Bdata)
            ctx.meta_dot= meta_dot

            dtype = torch.promote_types(Adata.dtype, Bdata.dtype)
            if dtype != Adata.dtype:
                Adata = Adata.to(dtype=dtype)
            if dtype != Bdata.dtype:
                Bdata = Bdata.to(dtype=dtype)
            newdata = torch.zeros((Dsize,), dtype=dtype, device=Adata.device)
            for (slc, Dc, sla, Da, slb, Db, ia, ib) in meta_dot:
                newdata[slice(*slc)].view(Dc)[:] = Adata[slice(*sla)].view(Da) @ Bdata[slice(*slb)].view(Db)
            return newdata

        @staticmethod
        def backward(ctx, Cdata_b):
            # adjoint of block-sparse matrix-matrix multiplication A.B = C
            #
            # A_b = C_b.B^T ; B_b = A^T . C_b
            Adata, Bdata= ctx.saved_tensors
            meta_dot= ctx.meta_dot
            Adata_b = torch.zeros_like(Adata)
            Bdata_b = torch.zeros_like(Bdata)
            dtype = torch.promote_types(Adata.dtype, Bdata.dtype)
            if dtype != Adata.dtype:
                Adata = Adata.to(dtype=dtype)
            if dtype != Bdata.dtype:
                Bdata = Bdata.to(dtype=dtype)
            for (slc, Dc, sla, Da, slb, Db, ia, ib) in meta_dot:
                Adata_b[slice(*sla)].view(Da)[:]= Cdata_b[slice(*slc)].view(Dc) @ Bdata[slice(*slb)].view(Db).adjoint()
                Bdata_b[slice(*slb)].view(Db)[:]= Adata[slice(*sla)].view(Da).adjoint() @ Cdata_b[slice(*slc)].view(Dc)
            return Adata_b, Bdata_b, None, None

<<<<<<< HEAD
def dot_with_mask(Adata, Bdata, meta_dot, Dsize, msk_a, msk_b):
    return kernel_dot_with_mask.apply(Adata, Bdata, meta_dot, Dsize, msk_a, msk_b)

if _torch_version_check("2.0"):
    class kernel_dot_with_mask(torch.autograd.Function):
        @staticmethod
        def forward(Adata, Bdata, meta_dot, Dsize, msk_a, msk_b):
            # block-sparse matrix-matrix multiplication A.B = C
            dtype = torch.promote_types(Adata.dtype, Bdata.dtype)
            if dtype != Adata.dtype:
                Adata = Adata.to(dtype=dtype)
            if dtype != Bdata.dtype:
                Bdata = Bdata.to(dtype=dtype)
            Cdata = torch.zeros((Dsize,), dtype=dtype, device=Adata.device)
            for (slc, Dc, sla, Da, slb, Db, ia, ib) in meta_dot:
                Cdata[slice(*slc)].view(Dc)[:] = Adata[slice(*sla)].view(Da)[:, msk_a[ia]] @ Bdata[slice(*slb)].view(Db)[msk_b[ib], :]
            return Cdata


        @staticmethod
        # inputs is a Tuple of all of the inputs passed to forward.
        # output is the output of the forward().
        def setup_context(ctx, inputs, output):
            Adata, Bdata, meta_dot, Dsize, msk_a, msk_b = inputs
            ctx.save_for_backward(Adata, Bdata)
            ctx.meta_dot= meta_dot
            ctx.msk_a= msk_a
            ctx.msk_b= msk_b

        @staticmethod
        def backward(ctx, Cdata_b):
            # adjoint of block-sparse matrix-matrix multiplication A.B = C
            #
            # A_b = C_b.B^T ; B_b = A^T . C_b
            Adata, Bdata= ctx.saved_tensors
            meta_dot, msk_a, msk_b= ctx.meta_dot, ctx.msk_a, ctx.msk_b
            Adata_b = torch.zeros_like(Adata)
            Bdata_b = torch.zeros_like(Bdata)
            dtype = torch.promote_types(Adata.dtype, Bdata.dtype)
            if dtype != Adata.dtype:
                Adata = Adata.to(dtype=dtype)
            if dtype != Bdata.dtype:
                Bdata = Bdata.to(dtype=dtype)
            for (slc, Dc, sla, Da, slb, Db, ia, ib) in meta_dot:
                Adata_b[slice(*sla)].view(Da)[:, msk_a[ia]]= Cdata_b[slice(*slc)].view(Dc) @ Bdata[slice(*slb)].view(Db)[msk_b[ib],:].adjoint()
                Bdata_b[slice(*slb)].view(Db)[msk_b[ib],:]= Adata[slice(*sla)].view(Da)[:,msk_a[ia]].adjoint() @ Cdata_b[slice(*slc)].view(Dc)
            return Adata_b, Bdata_b, None, None, None, None
else:
    class kernel_dot_with_mask(torch.autograd.Function):
        @staticmethod
        def forward(ctx, Adata, Bdata, meta_dot, Dsize, msk_a, msk_b):
            ctx.save_for_backward(Adata, Bdata)
            ctx.meta_dot= meta_dot
            ctx.msk_a= msk_a
            ctx.msk_b= msk_b

            # block-sparse matrix-matrix multiplication A.B = C
            dtype = torch.promote_types(Adata.dtype, Bdata.dtype)
            if dtype != Adata.dtype:
                Adata = Adata.to(dtype=dtype)
            if dtype != Bdata.dtype:
                Bdata = Bdata.to(dtype=dtype)
            Cdata = torch.zeros((Dsize,), dtype=dtype, device=Adata.device)
            for (slc, Dc, sla, Da, slb, Db, ia, ib) in meta_dot:
                Cdata[slice(*slc)].view(Dc)[:] = Adata[slice(*sla)].view(Da)[:, msk_a[ia]] @ Bdata[slice(*slb)].view(Db)[msk_b[ib], :]
            return Cdata

        @staticmethod
        def backward(ctx, Cdata_b):
            # adjoint of block-sparse matrix-matrix multiplication A.B = C
            #
            # A_b = C_b.B^T ; B_b = A^T . C_b
            Adata, Bdata= ctx.saved_tensors
            meta_dot, msk_a, msk_b= ctx.meta_dot, ctx.msk_a, ctx.msk_b
            Adata_b = torch.zeros_like(Adata)
            Bdata_b = torch.zeros_like(Bdata)
            dtype = torch.promote_types(Adata.dtype, Bdata.dtype)
            if dtype != Adata.dtype:
                Adata = Adata.to(dtype=dtype)
            if dtype != Bdata.dtype:
                Bdata = Bdata.to(dtype=dtype)
            for (slc, Dc, sla, Da, slb, Db, ia, ib) in meta_dot:
                Adata_b[slice(*sla)].view(Da)[:, msk_a[ia]]= Cdata_b[slice(*slc)].view(Dc) @ Bdata[slice(*slb)].view(Db)[msk_b[ib],:].adjoint()
                Bdata_b[slice(*slb)].view(Db)[msk_b[ib],:]= Adata[slice(*sla)].view(Da)[:,msk_a[ia]].adjoint() @ Cdata_b[slice(*slc)].view(Dc)
            return Adata_b, Bdata_b, None, None, None, None
=======
>>>>>>> 33cffb30

def dot_diag(Adata, Bdata, meta, Dsize, axis, a_ndim):
    dim = [1] * a_ndim
    dim[axis] = -1
    dtype = torch.promote_types(Adata.dtype, Bdata.dtype)
    newdata = torch.empty((Dsize,), dtype=dtype, device=Adata.device)
    for sln, slb, Db, sla in meta:
        newdata[slice(*sln)].reshape(Db)[:] = Adata[slice(*sla)].reshape(dim) * Bdata[slice(*slb)].reshape(Db)
    return newdata



def apply_mask(Adata, mask, meta, Dsize, axis, a_ndim):
    return kernel_apply_mask.apply(Adata, mask, meta, Dsize, axis, a_ndim)


class kernel_apply_mask(torch.autograd.Function):
    @staticmethod
    def forward(ctx, Adata, mask, meta, Dsize, axis, ndim):
        ctx.mask = mask
        ctx.meta = meta
        ctx.axis = axis
        ctx.ndim = ndim
        ctx.size_Adata = Adata.numel()

        slc0 = (slice(None),) * axis
        slc2 = (slice(None),) * (ndim - (axis + 1))
        Cdata = torch.empty(Dsize, dtype=Adata.dtype, device=Adata.device)
        for sln, Dn, sla, Da, tm in meta:
            slcs = slc0 + (mask[tm],) + slc2
            Cdata[slice(*sln)].view(Dn)[:] = Adata[slice(*sla)].view(Da)[slcs]
        return Cdata

    @staticmethod
    def backward(ctx, Cdata_b):
        mask = ctx.mask
        slc0 = (slice(None),) * ctx.axis
        slc2 = (slice(None),) * (ctx.ndim - (ctx.axis + 1))
        Adata_b = torch.zeros(ctx.size_Adata, dtype=Cdata_b.dtype, device=Cdata_b.device)
        for sln, Dn, sla, Da, tm in ctx.meta:
            slcs = slc0 + (mask[tm],) + slc2
            Adata_b[slice(*sla)].view(Da)[slcs] = Cdata_b[slice(*sln)].view(Dn)
        return Adata_b, None, None, None, None, None, None



def transpose_dot_sum(Adata, Bdata, meta_dot, Areshape, Breshape, Aorder, Border, Dsize):
    return kernel_transpose_dot_sum.apply(Adata, Bdata, meta_dot, Areshape, Breshape, Aorder, Border, Dsize)


class kernel_transpose_dot_sum(torch.autograd.Function):
    @staticmethod
    def forward(Adata, Bdata, meta_dot, Areshape, Breshape, Aorder, Border, Dsize):
        dtype = torch.promote_types(Adata.dtype, Bdata.dtype)
        if dtype != Adata.dtype:
            Adata = Adata.to(dtype=dtype)
        if dtype != Bdata.dtype:
            Bdata = Bdata.to(dtype=dtype)
        Cdata = torch.zeros((Dsize,), dtype=dtype, device=Adata.device)
        At = {t: Adata[slice(*sl)].view(Di).permute(Aorder).reshape(Df) for (t, sl, Di, Df) in Areshape}
        Bt = {t: Bdata[slice(*sl)].view(Di).permute(Border).reshape(Df) for (t, sl, Di, Df) in Breshape}

        for (sl, Dslc, list_tab) in meta_dot:
            tmp = Cdata[slice(*sl)].view(Dslc)
            for ta, tb in list_tab:
                tmp[:] += At[ta] @ Bt[tb]
        return Cdata

    @staticmethod
    # inputs is a Tuple of all of the inputs passed to forward.
    # output is the output of the forward().
    def setup_context(ctx, inputs, output):
        Adata, Bdata, meta_dot, Areshape, Breshape, Aorder, Border, Dsize = inputs
        ctx.save_for_backward(Adata, Bdata)
        ctx.meta_dot = meta_dot
        ctx.Areshape = Areshape
        ctx.Breshape = Breshape
        ctx.Aorder = Aorder
        ctx.Border = Border

    @staticmethod
    def backward(ctx, Cdata_b):
        # adjoint of block-sparse matrix-matrix multiplication A . B = C
        #
        # A_b = C_b . B^T ; B_b = A^T . C_b
        Adata, Bdata = ctx.saved_tensors
        meta_dot = ctx.meta_dot
        Areshape = ctx.Areshape
        Breshape = ctx.Breshape
        Aorder = ctx.Aorder
        Border = ctx.Border
        inv_Aorder = tuple(np.argsort(Aorder))
        inv_Border = tuple(np.argsort(Border))

        At = {t: Adata[slice(*sl)].view(Di).permute(Aorder).reshape(Df) for (t, sl, Di, Df) in Areshape}
        Bt = {t: Bdata[slice(*sl)].view(Di).permute(Border).reshape(Df) for (t, sl, Di, Df) in Breshape}
        At_b = {t: torch.zeros_like(v) for t, v in At.items()}
        Bt_b = {t: torch.zeros_like(v) for t, v in Bt.items()}

        for (sl, Dslc, list_tab) in meta_dot:
            tmp = Cdata_b[slice(*sl)].view(Dslc)
            for ta, tb in list_tab:
                At_b[ta] += tmp @ Bt[tb].adjoint()
                Bt_b[tb] += At[ta].adjoint() @ tmp

        Adata_b = torch.zeros_like(Adata)
        for (t, sl, Di, _) in Areshape:
            inv_Di = tuple(Di[n] for n in Aorder)
            Adata_b[slice(*sl)].reshape(Di)[:] = At_b[t].reshape(inv_Di).permute(inv_Aorder)

        Bdata_b = torch.zeros_like(Bdata)
        for (t, sl, Di, _) in Breshape:
            inv_Di = tuple(Di[n] for n in Border)
            Bdata_b[slice(*sl)].reshape(Di)[:] = Bt_b[t].reshape(inv_Di).permute(inv_Border)

        return Adata_b, Bdata_b, None, None, None, None, None, None


#####################################################
#     block merging, truncations and un-merging     #
#####################################################


def transpose_and_merge(data, order, meta_new, meta_mrg, Dsize):
    return kernel_transpose_and_merge.apply(data, order, meta_new, meta_mrg, Dsize)


class kernel_transpose_and_merge(torch.autograd.Function):
    @staticmethod
    def forward(ctx, data, order, meta_new, meta_mrg, Dsize):
        ctx.order = order
        ctx.meta_new = meta_new
        ctx.meta_mrg = meta_mrg
        ctx.D_source = data.numel()

        # Dsize - total size of fused representation (might include some zero-blocks)
        newdata = torch.zeros((Dsize,), dtype=data.dtype, device=data.device)

        # meta_new -> list of [(tn, Dn, sln), ...] where
        #             tn -> effective charge for block in fused tensor
        #             Dn -> effective shape of block tn in fused tensor
        #             sln -> slice specifying the location of serialized tn block in 1d data of fused tensor
        #
        # meta_mrg -> t1 is effective charge of source block after fusion. I.e. t1==tn, means, that
        #             this source block will belong to destination block tn
        #          -> gr: tuple holding description of source data
        #                 slo -> specifies the location of source block in 1d data
        #                 Do  -> shape of the source block
        #                 Dscl-> list of slice data which specifies the location of the "transformed"
        #                        source block in the destination block tn
        #                 Drsh-> the shape of the "transformed" source block in the destination block tn
        #
        for (tn, Dn, sln), (t1, gr) in zip(meta_new, groupby(meta_mrg, key=lambda x: x[0])):
            assert tn == t1
            temp = newdata[slice(*sln)].reshape(Dn)
            for (_, slo, Do, Dslc, Drsh) in gr:
                slcs = tuple(slice(*x) for x in Dslc)
                temp[slcs] = data[slice(*slo)].reshape(Do).permute(order).reshape(Drsh)
        return newdata

    @staticmethod
    def backward(ctx, data_b):
        order = ctx.order
        inv_order= tuple(np.argsort(order))
        meta_new = ctx.meta_new
        meta_mrg = ctx.meta_mrg
        D_source = ctx.D_source

        newdata_b = torch.zeros((D_source,), dtype=data_b.dtype, device=data_b.device)
        for (tn, Dn, sln), (t1, gr) in zip(meta_new, groupby(meta_mrg, key=lambda x: x[0])):
            assert tn == t1
            tmp_b = data_b[slice(*sln)].view(Dn)
            for (_, slo, Do, Dslc, _) in gr:
                slcs = tuple(slice(*x) for x in Dslc)
                inv_Do = tuple(Do[n] for n in order)
                newdata_b[slice(*slo)].reshape(Do)[:] = tmp_b[slcs].reshape(inv_Do).permute(inv_order)
        return newdata_b, None, None, None, None


def merge_to_dense(data, Dtot, meta):
    newdata = torch.zeros(Dtot, dtype=data.dtype, device=data.device)
    for (sl, Dss) in meta:
        newdata[tuple(slice(*Ds) for Ds in Dss)] = data[sl].reshape(tuple(Ds[1] - Ds[0] for Ds in Dss))
    return newdata.ravel()


def merge_super_blocks(pos_tens, meta_new, meta_block, Dsize):
    dtype = reduce(torch.promote_types, (a._data.dtype for a in pos_tens.values()))
    device = next(iter(pos_tens.values()))._data.device
    newdata = torch.zeros((Dsize,), dtype=dtype, device=device)
    for (tn, Dn, sln), (t1, gr) in zip(meta_new, groupby(meta_block, key=lambda x: x[0])):
        assert tn == t1
        for (_, slo, Do, pos, Dslc) in gr:
            slcs = tuple(slice(*x) for x in Dslc)
            newdata[slice(*sln)].reshape(Dn)[slcs] = pos_tens[pos]._data[slice(*slo)].reshape(Do)
    return newdata


def unmerge(data, meta):
    return kernel_unmerge.apply(data, meta)


class kernel_unmerge(torch.autograd.Function):
    @staticmethod
    def forward(ctx, data, meta):
        Dsize = data.size()
        ctx.meta = meta
        ctx.fwd_data_size = Dsize
        # slo -> slice in source tensor, specifying location of t_effective(fused) block
        # Do  -> shape of the fused block with t_eff
        # no zero blocks should be introduces here
        newdata = torch.empty(Dsize, dtype=data.dtype, device=data.device)
        for sln, Dn, slo, Do, sub_slc in meta:
            #                                                     take a "subblock" of t_eff block
            #                                                     specified by a list of slices sub_slc
            slcs = tuple(slice(*x) for x in sub_slc)
            newdata[slice(*sln)].view(Dn)[:] = data[slice(*slo)].view(Do)[slcs]
        return newdata

    @staticmethod
    def backward(ctx, data_b):
        meta = ctx.meta
        fwd_data_size = ctx.fwd_data_size
        # no zero blocks should be introduces here
        newdata_b = torch.empty(fwd_data_size, dtype=data_b.dtype, device=data_b.device)
        for sln, Dn, slo, Do, sub_slc in meta:
            slcs = tuple(slice(*x) for x in sub_slc)
            newdata_b[slice(*slo)].view(Do)[slcs] = data_b[slice(*sln)].view(Dn)
        return newdata_b, None, None, None


#############
#   tests   #
#############

def is_independent(x, y):
    """
    check if two arrays are identical, or share the same view.
    """
    if _torch_version_check("2.0"):
        return (x is not y) and (x.numel() == 0 or x.untyped_storage().data_ptr() != y.untyped_storage().data_ptr())
    else:
        return (x is not y) and (x.numel() == 0 or x.storage().data_ptr() != y.storage().data_ptr())<|MERGE_RESOLUTION|>--- conflicted
+++ resolved
@@ -743,95 +743,6 @@
                 Bdata_b[slice(*slb)].view(Db)[:]= Adata[slice(*sla)].view(Da).adjoint() @ Cdata_b[slice(*slc)].view(Dc)
             return Adata_b, Bdata_b, None, None
 
-<<<<<<< HEAD
-def dot_with_mask(Adata, Bdata, meta_dot, Dsize, msk_a, msk_b):
-    return kernel_dot_with_mask.apply(Adata, Bdata, meta_dot, Dsize, msk_a, msk_b)
-
-if _torch_version_check("2.0"):
-    class kernel_dot_with_mask(torch.autograd.Function):
-        @staticmethod
-        def forward(Adata, Bdata, meta_dot, Dsize, msk_a, msk_b):
-            # block-sparse matrix-matrix multiplication A.B = C
-            dtype = torch.promote_types(Adata.dtype, Bdata.dtype)
-            if dtype != Adata.dtype:
-                Adata = Adata.to(dtype=dtype)
-            if dtype != Bdata.dtype:
-                Bdata = Bdata.to(dtype=dtype)
-            Cdata = torch.zeros((Dsize,), dtype=dtype, device=Adata.device)
-            for (slc, Dc, sla, Da, slb, Db, ia, ib) in meta_dot:
-                Cdata[slice(*slc)].view(Dc)[:] = Adata[slice(*sla)].view(Da)[:, msk_a[ia]] @ Bdata[slice(*slb)].view(Db)[msk_b[ib], :]
-            return Cdata
-
-
-        @staticmethod
-        # inputs is a Tuple of all of the inputs passed to forward.
-        # output is the output of the forward().
-        def setup_context(ctx, inputs, output):
-            Adata, Bdata, meta_dot, Dsize, msk_a, msk_b = inputs
-            ctx.save_for_backward(Adata, Bdata)
-            ctx.meta_dot= meta_dot
-            ctx.msk_a= msk_a
-            ctx.msk_b= msk_b
-
-        @staticmethod
-        def backward(ctx, Cdata_b):
-            # adjoint of block-sparse matrix-matrix multiplication A.B = C
-            #
-            # A_b = C_b.B^T ; B_b = A^T . C_b
-            Adata, Bdata= ctx.saved_tensors
-            meta_dot, msk_a, msk_b= ctx.meta_dot, ctx.msk_a, ctx.msk_b
-            Adata_b = torch.zeros_like(Adata)
-            Bdata_b = torch.zeros_like(Bdata)
-            dtype = torch.promote_types(Adata.dtype, Bdata.dtype)
-            if dtype != Adata.dtype:
-                Adata = Adata.to(dtype=dtype)
-            if dtype != Bdata.dtype:
-                Bdata = Bdata.to(dtype=dtype)
-            for (slc, Dc, sla, Da, slb, Db, ia, ib) in meta_dot:
-                Adata_b[slice(*sla)].view(Da)[:, msk_a[ia]]= Cdata_b[slice(*slc)].view(Dc) @ Bdata[slice(*slb)].view(Db)[msk_b[ib],:].adjoint()
-                Bdata_b[slice(*slb)].view(Db)[msk_b[ib],:]= Adata[slice(*sla)].view(Da)[:,msk_a[ia]].adjoint() @ Cdata_b[slice(*slc)].view(Dc)
-            return Adata_b, Bdata_b, None, None, None, None
-else:
-    class kernel_dot_with_mask(torch.autograd.Function):
-        @staticmethod
-        def forward(ctx, Adata, Bdata, meta_dot, Dsize, msk_a, msk_b):
-            ctx.save_for_backward(Adata, Bdata)
-            ctx.meta_dot= meta_dot
-            ctx.msk_a= msk_a
-            ctx.msk_b= msk_b
-
-            # block-sparse matrix-matrix multiplication A.B = C
-            dtype = torch.promote_types(Adata.dtype, Bdata.dtype)
-            if dtype != Adata.dtype:
-                Adata = Adata.to(dtype=dtype)
-            if dtype != Bdata.dtype:
-                Bdata = Bdata.to(dtype=dtype)
-            Cdata = torch.zeros((Dsize,), dtype=dtype, device=Adata.device)
-            for (slc, Dc, sla, Da, slb, Db, ia, ib) in meta_dot:
-                Cdata[slice(*slc)].view(Dc)[:] = Adata[slice(*sla)].view(Da)[:, msk_a[ia]] @ Bdata[slice(*slb)].view(Db)[msk_b[ib], :]
-            return Cdata
-
-        @staticmethod
-        def backward(ctx, Cdata_b):
-            # adjoint of block-sparse matrix-matrix multiplication A.B = C
-            #
-            # A_b = C_b.B^T ; B_b = A^T . C_b
-            Adata, Bdata= ctx.saved_tensors
-            meta_dot, msk_a, msk_b= ctx.meta_dot, ctx.msk_a, ctx.msk_b
-            Adata_b = torch.zeros_like(Adata)
-            Bdata_b = torch.zeros_like(Bdata)
-            dtype = torch.promote_types(Adata.dtype, Bdata.dtype)
-            if dtype != Adata.dtype:
-                Adata = Adata.to(dtype=dtype)
-            if dtype != Bdata.dtype:
-                Bdata = Bdata.to(dtype=dtype)
-            for (slc, Dc, sla, Da, slb, Db, ia, ib) in meta_dot:
-                Adata_b[slice(*sla)].view(Da)[:, msk_a[ia]]= Cdata_b[slice(*slc)].view(Dc) @ Bdata[slice(*slb)].view(Db)[msk_b[ib],:].adjoint()
-                Bdata_b[slice(*slb)].view(Db)[msk_b[ib],:]= Adata[slice(*sla)].view(Da)[:,msk_a[ia]].adjoint() @ Cdata_b[slice(*slc)].view(Dc)
-            return Adata_b, Bdata_b, None, None, None, None
-=======
->>>>>>> 33cffb30
-
 def dot_diag(Adata, Bdata, meta, Dsize, axis, a_ndim):
     dim = [1] * a_ndim
     dim[axis] = -1
