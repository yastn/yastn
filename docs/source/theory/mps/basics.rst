Matrix product state (MPS)
--------------------------

The numerical simulation of quantum system has been proven to be hard due to the exponentially growing size of the matrix representation of the system. In particular, if the local Hilbert space for *j*-th particle is :math:`\mathcal{H}_j` of dimension *d* 
(e.g. *d=2* for qubit and *d=3* for qutrit) then for *N* particles it will be :math:`\mathcal{H}_0 \otimes \mathcal{H}_1 \cdots \otimes \mathcal{H}_{N-1}` 
which is :math:`d^N`. 
Tensor Network representation introduces a concept of efficient separation of variables which will iteratively split `j`-th particle from others by performing :ref:`tensor/algebra:Spectral decompositions` e.g. singular value decomposition 
(`SVD <https://en.wikipedia.org/wiki/Singular_value_decomposition>`_). 
The SVD operation at first isolates `0`-th from `1`-to-`N`-th and then `1`-th from `2`-to-`N`-th until the state is decomposed to `N` tensors forming  `matrix product state`. 

.. math::

    \Psi \in \mathcal{H}_0 \otimes \mathcal{H}_1 \cdots \otimes \mathcal{H}_{N-1} \xrightarrow{SVD}{\sum_{j_0,j_1\dots j_{N-1}} \sum_{\sigma_0,\sigma_1\dots \sigma_{N-1}} \, A^{\sigma_0}_{,j_0} A^{\sigma_1}_{j_0,j_1} \dots A^{\sigma_{N-2}}_{j_{N-2},j_{N-1}} A^{\sigma_{N-1}}_{j_{N-1},}}

<<<<<<< HEAD
::

    #individual tensor in MPS
                ___
    D_{j-1,j}--|___|--D_{j,j+1}
                 |
                d_j
=======
.. 
  \Theta_{j_0,j_1\dots j_{N-1}}^{\sigma_0,\sigma_1\dots \sigma_{N-1}} \
>>>>>>> 3a4c7bec

A single tensor :math:`A_j` is a rank-3 array of size :math:`D_{j-1,j} \times d_j \times D_{j,j+1}`. 

::
    
    # individual tensor in MPS
                      ___
    A_j = D_{j-1,j}--|___|--D_{j,j+1}
                       |
                      d_j


The MPS forms one-dimensional structure with each tensor having a physical dimension *d* (:math:`d_j` for general case when particles/qudits are different) and virtual dimensions 
:math:`D_{i,j}` connecting *i*-th particle with *j*-th particle. *YAMPS* allows to perform computation on one dimensional MPS with open boundary conditions. 
The schematic picture for general MPS is shown below. Notice that for open boundary condition we always have edge tensor with dimension :math:`1\times d_0 \times D_{0,1}` 
on the left edge and :math:`D_{N-2,N-1} \times d_{N-1} \times` on the right edge.

::

        # matrix product state for N=6 sites with open boundary conditions
           ___           ___           ___           ___           ___           ___  
        1-|___|-D_{0,1}-|___|-D_{1,2}-|___|-D_{2,3}-|___|-D_{3,4}-|___|-D_{4,5}-|___|-1
            |             |             |             |             |             |   
           d_0           d_1           d_2           d_3           d_4           d_5

The above presents top-to-bottom construction. However, one can also think about MPS as an ansatz for calculation. The paradigmatic example being energy minimization in order
to find best approximation of the ground state of a system. The ansatz puts restriction on the manifold of states we can reach. The manifold can be controlled by changing the virtual dimension achieving exact representation when :math:`D\rightarrow\infty`. 


.. note::
        The MPS can be equipped with symmetries by making its individual tensors *A* symmetric. Note that the construction of MPS requires common virtual spaces to be matching.


Matrix product operator (MPO)
-----------------------------

*Matrix product operator* is tensor product representation for an operator on space of *N* particles, in general a :math:`d^N \times d^N` matrix , by `N` tensors with two physical and two virtual indices. The concept of MPO is analogous to :ref:`MPS <theory/mps/basics:Matrix product state (MPS)>`.

::

        # individual tensor in MPO

                    d^j
                    _|_
        D_{j-1,j}--|___|--D_{j,j+1}
                     |
                    d_j

`YAMPS` allows to encode operators, e.g., Hamiltonian or other operators associated with expectation values, under open boundary condition. MPO with open boundary condition has a bond dimension `D=1` on the edges of the MPO chain. 

::

        # matrix product operator acting on N=6 sites with open boundary conditions

           d_0           d_1           d_2           d_3           d_4           d_5
           _|_           _|_           _|_           _|_           _|_           _|_  
        1-|___|-D_{0,1}-|___|-D_{1,2}-|___|-D_{2,3}-|___|-D_{3,4}-|___|-D_{4,5}-|___|-1
            |             |             |             |             |             |   
           d_0           d_1           d_2           d_3           d_4           d_5


Canonical form 
---------------

The computational costs associated with matrix product representation are controlled by virtual bond dimensions. That means that one wants to use  :ref:`tensor/algebra:Spectral decompositions` which allow for optimal truncation of the MPS. The truncation should be able to keep the most important components and discard those who are of lesser importance. *Canonical decomposition* is integral form for every :ref:`MPS algorithm<theory/mps/basics:Algorithms>`, including energy minimization with DMRG or time evolution with TDVP. 
In those algorithms we act on each MPS tensor separately and we iteratively adjust their form. We choose to put MPS in the `canonical form` with respect to *j*-to-*j+1*-th bond. In order to do that we split MPS by SVD into two parts representing :math:`D_{j,j+1}` left Schmidt vectors :math:`|L_{0,1\cdots j}\rangle`, :math:`D_{j,j+1}` right Schmidt vectors :math:`|R_{j+1,j+2\cdots N-1}\rangle`, and central matrix :math:`\Lambda_{j,j+1}`.

::

        # canonical form of MPS from SVD
           ____________________                         ____________________ 
          |                    |   _________________   |                    |
        1-|   L_{0,1\cdots j}  |--|_\Lambda_{j,j+1}_|--|  R_{0,1\cdots N-1} |-1
          |____________________|                       |____________________|
                |||...|                                       |||...|
           {d_0 x d_1...x d_j}                          {d_{j+1}...x d_{N-1}}   


The central matrix :math:`\Lambda_{j,j+1}` is real and positive. The left and right Schmidt vectors, interpreted as columns of matrices  
:math:`L_{0,1\cdots j}` and :math:`R_{j+1,j+2\cdots N-1}` respectively, form unitary matrices. Crucial aspect of the canonical form is that their unitarity implies :math:`L^\dagger L=I_{D_{j,j+1}}` and  :math:`R^\dagger R=I_{D_{j,j+1}}`, where :math:`I` is an identity matrix which we obtain after contracting physical indices. The eigenvalues of :math:`\Lambda_{j,j+1}` can be efficiently trucated by discarding elements of smallest magnitude. 
If for every MPS tensor the left environment is unitary, i.e. for corresponding left Schmidt vectors :math:`L_j^\dagger L_j=I`, then we say that MPS is in the `left canonical form`. Similarly, if for every MPS tensor the right environment is unitary, :math:`R_j^\dagger R_j=I`, then we say that MPS in the `right canonical form`.


Algorithms
----------

`Density matrix renormalisation group` 
(:ref:`DMRG<mps/algorithms:density matrix renormalisation group (dmrg) algorithm>`) 
is an algorithm searching for the MPS which extremizes the expectation value of hermitian operator written as MPO, usually the Hamiltonian. 

`Time-dependent variational principle` 
(:ref:`TDVP<mps/algorithms:time-dependent variational principle (tdvp) algorithm>`) 
allows for variational approximation of the evolution of a state :math:`\Psi` under a Hamiltonian :math:`\hat H`. 
The state after an evolution over time `t` is :math:`\Psi(t)=e^{- i t \hat H} \Psi`, with :math:`i` an imaginary unit. 
`YAMPS` allows to perform TDVP for any MPS under MPO for a time `t` which in general can be complex. 


Measurements
------------

Norm of an MPS is equivalent to a norm of a vector and can be written as :math:`tr\{\Psi^\dagger \Psi\}` where :math:`tr\{.\}` is a trace operation or in bra-ket notation :math:`\langle\Psi|\Psi\rangle` where :math:`|\Psi\rangle` is the MPS and 
:math:`\langle\Psi|` is a conjugation of the MPS. This overlap can be calculated for arbitrary pair of vectors of matching physical indices. After contracting physical and virtual indices an overlap gives a scalar value.


::

        # overlap between MPS \Psi and conjugate MPS \Phi^\dagger
                 ___    ___    ___    ___    ___    ___  
         \Psi = |___|--|___|--|___|--|___|--|___|--|___|
                  |      |      |      |      |      |       
                 _|_    _|_    _|_    _|_    _|_    _|_
 \Phi^\dagger = |___|--|___|--|___|--|___|--|___|--|___|


The expectation value of operator :math:`\hat O` is calculated as :math:`tr\{\Psi^\dagger \hat O \Psi\}` or in bra-ket notation :math:`\langle\Psi|\hat O|\Psi\rangle`. The expectation overlap can be efficiently calculated for any pair of vectors and any operator in MPO form provided that they 
are consistent along physical indices. After contracting physical and virtual indices an overlap gives a scalar value.


::

        # overlap between MPS \Psi and conjugate MPS \Phi^\dagger and MPO \hat O
                 ___    ___    ___    ___    ___    ___  
         \Psi = |___|--|___|--|___|--|___|--|___|--|___|
                  |      |      |      |      |      |       
                 _|_    _|_    _|_    _|_    _|_    _|_
       \hat O = |___|--|___|--|___|--|___|--|___|--|___|
                  |      |      |      |      |      |      
                 _|_    _|_    _|_    _|_    _|_    _|_
 \Phi^\dagger = |___|--|___|--|___|--|___|--|___|--|___|


References & Related works
--------------------------

1. "Tensor Network Contractions: Methods and Applications to Quantum Many-Body Systems" Shi-Ju Ran, Emanuele Tirrito, Cheng Peng, Xi Chen, Luca Tagliacozzo, Gang Su, Maciej Lewenstein `Lecture Notes in Physics LNP, volume 964, (2020) <https://link.springer.com/book/10.1007/978-3-030-34489-4>`_
2. "The density-matrix renormalization group in the age of matrix product states" Ulrich Schollwoeck, `Annals of Physics, Volume 326, Issue 1, Pages 96-192, (2011) <https://arxiv.org/pdf/1008.3477.pdf>`_
3. "Time-Dependent Variational Principle for Quantum Lattices" Jutho Haegeman, J. Ignacio Cirac, Tobias J. Osborne, Iztok Pižorn, Henri Verschelde, and Frank Verstraete, `Phys. Rev. Lett. 107, 070601 (2011) <https://arxiv.org/abs/1103.0936v2>`_
4. "The Tensor Networks Anthology: Simulation techniques for many-body quantum lattice systems" Pietro Silvi, Ferdinand Tschirsich, Matthias Gerster, Johannes Jünemann, Daniel Jaschke, Matteo Rizzi, Simone Montangero, `SciPost Phys. Lect. Notes 8 (2019) <https://scipost.org/SciPostPhysLectNotes.8>`_<|MERGE_RESOLUTION|>--- conflicted
+++ resolved
@@ -12,18 +12,8 @@
 
     \Psi \in \mathcal{H}_0 \otimes \mathcal{H}_1 \cdots \otimes \mathcal{H}_{N-1} \xrightarrow{SVD}{\sum_{j_0,j_1\dots j_{N-1}} \sum_{\sigma_0,\sigma_1\dots \sigma_{N-1}} \, A^{\sigma_0}_{,j_0} A^{\sigma_1}_{j_0,j_1} \dots A^{\sigma_{N-2}}_{j_{N-2},j_{N-1}} A^{\sigma_{N-1}}_{j_{N-1},}}
 
-<<<<<<< HEAD
-::
-
-    #individual tensor in MPS
-                ___
-    D_{j-1,j}--|___|--D_{j,j+1}
-                 |
-                d_j
-=======
 .. 
   \Theta_{j_0,j_1\dots j_{N-1}}^{\sigma_0,\sigma_1\dots \sigma_{N-1}} \
->>>>>>> 3a4c7bec
 
 A single tensor :math:`A_j` is a rank-3 array of size :math:`D_{j-1,j} \times d_j \times D_{j,j+1}`. 
 
