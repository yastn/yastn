""" Algorithm for variational optimization of mps to match the target state."""
from typing import NamedTuple
import logging
from ._env import Env2, Env3
from ... import initialize, tensor, YastError

logger = logging.Logger('compression')

class variational_out(NamedTuple):
    sweeps : int = 0
    overlap : float = None
    doverlap : float = None
    max_dSchmidt : float = None
    max_discarded_weight : float = None


def variational_(psi, op_or_ket, ket_or_none=None, method='1site',
                overlap_tol=None, Schmidt_tol=None, max_sweeps=1,
                iterator_step=None, opts_svd=None):
    r"""
    Perform DMRG sweeps until convergence, starting from MPS :code:`psi`.

    The outer loop sweeps over MPS updating sites from the first site to last and back.
    Convergence can be controlled based on energy and/or Schmidt values (which is a more sensitive measure).
    The DMRG algorithm sweeps through the lattice at most :code:`max_sweeps` times
    or until all convergence measures with provided tolerance change by less then the tolerance.

    Outputs generator if :code:`iterator_step` is given.
    It allows inspecting :code:`psi` outside of :code:`dmrg_` function after every :code:`iterator_step` sweeps.

    Parameters
    ----------
    psi: yamps.MpsMpo
        Initial state. It is updated during execution.
        It is first canonized to to the first site, if not provided in such a form.
        State resulting from :code:`dmrg_` is canonized to the first site.

    H: yamps.MpsMpo
        MPO to minimize against.

    project: list(yamps.MpsMpo)
        Optimizes MPS in the subspace orthogonal to MPS's in the list.

    method: str
        Which DMRG variant to use from :code:`'1site'`, :code:`'2site'`

    energy_tol: float
        Convergence tolerance for the change of energy in a single sweep.
        By default is None, in which case energy convergence is not checked.

    energy_tol: float
        Convergence tolerance for the change of Schmidt values on the worst cut/bond in a single sweep.
        By default is None, in which case Schmidt values convergence is not checked.

    max_sweeps: int
        Maximal number of sweeps.

    iterator_step: int
        If int, :code:`dmrg_` returns a generator that would yield output after every iterator_step sweeps.
        Default is None, in which case  :code:`dmrg_` sweeps are performed immidiatly.

    opts_eigs: dict
        options passed to :meth:`yast.eigs`.
        If None, use default {'hermitian': True, 'ncv': 3, 'which': 'SR'}

    opts_svd: dict
        Options passed to :meth:`yast.svd` used to truncate virtual spaces in :code:`method='2site'`.
        If None, use default {'tol': 1e-14}

    Returns
    -------
    out: DMRGout(NamedTuple)
        Includes fields:
        :code:`sweeps` number of performed dmrg sweeps.
        :code:`energy` energy after the last sweep.
        :code:`denergy` absolut value of energy change in the last sweep.
        :code:`max_dSchmidt` norm of Schmidt values change on the worst cut in the last sweep
        :code:`max_discarded_weight` norm of discarded_weights on the worst cut in '2site' procedure.
    """
    tmp = _variational_(psi, op_or_ket, ket_or_none, method,
                        overlap_tol, Schmidt_tol, max_sweeps,
                        iterator_step, opts_svd)
    return tmp if iterator_step else next(tmp)


def _variational_(psi, op_or_ket, ket_or_none, method,
                overlap_tol, Schmidt_tol, max_sweeps,
                iterator_step, opts_svd):
    """ Generator for variational_(). """

    if not psi.is_canonical(to='first'):
        psi.canonize_(to='first')

    env = Env2(bra=psi, ket=op_or_ket) if ket_or_none is None else \
        Env3(bra=psi, op=op_or_ket, ket=ket_or_none)
    env.setup(to='first')

    overlap_old = env.measure()

    if Schmidt_tol is not None:
        if not Schmidt_tol > 0:
            raise YastError('DMRG: Schmidt_tol has to be positive or None.')
        Schmidt_old = psi.get_Schmidt_values()
    max_dS, max_dw = None, None
    Schmidt = None if Schmidt_tol is None else {}

    if overlap_tol is not None and not overlap_tol > 0:
        raise YastError('DMRG: energy_tol has to be positive or None.')

    if method not in ('1site', '2site'):
        raise YastError('DMRG: dmrg method %s not recognized.' % method)

    for sweep in range(1, max_sweeps + 1):
        if method == '1site':
            _variational_1site_sweep_(env, Schmidt=Schmidt)
        else: # method == '2site':
            max_dw = _variational_2site_sweep_(env, opts_svd=opts_svd, Schmidt=Schmidt)

        overlap = env.measure()
        doverlap, overlap_old = overlap_old - overlap, overlap
        converged = []

        if overlap_tol is not None:
            converged.append(abs(doverlap) < overlap_tol)

        if Schmidt_tol is not None:
            max_dS = max((Schmidt[k] - Schmidt_old[k]).norm() for k in Schmidt.keys())
            Schmidt_old = Schmidt
            converged.append(max_dS < Schmidt_tol)

        logger.info('Sweep = %03d  overlap = %0.14f  doverlap = %0.4f  dSchmidt = %0.4f', sweep, overlap, doverlap, max_dS)

        if len(converged) > 0 and all(converged):
            break
        if iterator_step and sweep % iterator_step == 0 and sweep < max_sweeps:
            yield variational_out(sweep, overlap, doverlap, max_dS, max_dw)
    yield variational_out(sweep, overlap, doverlap, max_dS, max_dw)


def _variational_1site_sweep_(env, Schmidt=None):
    r"""
    Using :code:`verions='1site'` DMRG, an MPS :code:`psi` with fixed
    virtual spaces is variationally optimized to maximize overlap
    :math:`\langle \psi | \psi_{\textrm{target}}\rangle` with
    the target MPS :code:`psi_target`.

    The principal use of this algorithm is an (approximate) compression of large MPS
    into MPS with smaller virtual dimension/spaces.

    Operator in a form of MPO can be provided in which case algorithm maximizes
    overlap :math:`\langle \psi | O |\psi_{target}\rangle`.

    It is assumed that the initial MPS :code:`psi` is in the right canonical form.
    The outer loop sweeps over MPS :code:`psi` updating sites from the first site to last and back.

    Parameters
    ----------
    psi: yamps.MpsMpo
        initial MPS in right canonical form.

    psi_target: yamps.MpsMpo
        Target MPS.

    env: Env2 or Env3
        optional environment of tensor network :math:`\langle \psi|\psi_{target} \rangle`
        or :math:`\langle \psi|O|\psi_{target} \rangle` from the previous run.

    op: yamps.MpsMpo
        operator acting on :math:`|\psi_{\textrm{target}}\rangle`.

    Returns
    -------
    env: yamps.Env2 or yamps.Env3
        Environment of the network :math:`\langle \psi|\psi_{target} \rangle`
        or :math:`\langle \psi|O|\psi_{target} \rangle`.
    """
    bra, ket = env.bra, env.ket
    for to in ('last', 'first'):
        for n in bra.sweep(to=to):
            bra.A[n] = env.Heff1(ket[n], n)
            bra.orthogonalize_site(n, to=to)
            if Schmidt is not None and to == 'first' and n != bra.first:
                _, S, _ = bra[bra.pC].svd(sU=1)
                Schmidt[bra.pC] = S
            env.clear_site(n)
            env.update_env(n, to=to)
<<<<<<< HEAD

    return env
=======
            bra.remove_central()


def _variational_2site_sweep_(env, opts_svd=None, Schmidt=None):
    """ variational update on 2 sites """
    if opts_svd is None:
        opts_svd = {'tol': 1e-14}
    max_disc_weight = -1.
    bra, ket = env.bra, env.ket
    for to, dn in (('last', 0), ('first', 1)):
        for n in bra.sweep(to=to, dl=1):
            bd = (n, n + 1)
            AA = ket.merge_two_sites(bd)
            AA = env.Heff2(AA, bd)
            _disc_weight_bd = bra.unmerge_two_sites(AA, bd, opts_svd)
            max_disc_weight = max(max_disc_weight, _disc_weight_bd)
            if Schmidt is not None and to == 'first':
                Schmidt[bra.pC] = bra[bra.pC]
            bra.absorb_central(to=to)
            env.clear_site(n, n + 1)
            env.update_env(n + dn, to=to)
    env.update_env(bra.first, to='first')
    return max_disc_weight
>>>>>>> 32a60fc3


def zipper(a, b, opts=None):
    "Apply mpo a on mps/mpo b, performing svd compression during the sweep."

    psi = b.clone()
    psi.canonize_(to='last')

    if psi.N != a.N:
        raise YastError('MPS: a and b must have equal number of sites.')

    la, lpsi = a.virtual_leg('last'), psi.virtual_leg('last')

    tmp = initialize.ones(b.config, legs=[lpsi.conj(), la.conj(), lpsi, la])
    tmp = tmp.fuse_legs(axes=(0, 1, (2, 3))).drop_leg_history(axis=2)

    for n in psi.sweep(to='first'):
        tmp = tensor.tensordot(psi[n], tmp, axes=(2, 0))
        if psi.nr_phys == 2:
            tmp = tmp.fuse_legs(axes=(0, 1, 3, (4, 2)))
        tmp = a[n]._attach_23(tmp)

        U, S, V = tensor.svd(tmp, axes=((0, 1), (3, 2)), sU=1)

        mask = tensor.truncation_mask(S, **opts)
        U, C, V = mask.apply_mask(U, S, V, axis=(2, 0, 0))

        psi[n] = V if psi.nr_phys == 1 else V.unfuse_legs(axes=2)
        tmp = U @ C

    tmp = tmp.fuse_legs(axes=((0, 1), 2)).drop_leg_history(axis=0)
    psi[psi.first] = tmp @ psi[psi.first]
    return psi<|MERGE_RESOLUTION|>--- conflicted
+++ resolved
@@ -184,10 +184,6 @@
                 Schmidt[bra.pC] = S
             env.clear_site(n)
             env.update_env(n, to=to)
-<<<<<<< HEAD
-
-    return env
-=======
             bra.remove_central()
 
 
@@ -211,7 +207,6 @@
             env.update_env(n + dn, to=to)
     env.update_env(bra.first, to='first')
     return max_disc_weight
->>>>>>> 32a60fc3
 
 
 def zipper(a, b, opts=None):
