""" Algorithm for variational optimization of mps to match the target state."""
from typing import NamedTuple
import logging
from ._env import Env2, Env3
from ._mps import MpsMpo
from ... import initialize, tensor, YastError

logger = logging.Logger('compression')

class compression_out(NamedTuple):
    sweeps : int = 0
    overlap : float = None
    doverlap : float = None
    max_dSchmidt : float = None
    max_discarded_weight : float = None


def compression_(psi, target, method='1site',
                overlap_tol=None, Schmidt_tol=None, max_sweeps=1,
                iterator_step=None, opts_svd=None):
    r"""
<<<<<<< HEAD
    Perform variational optimization of overlap of MPS :code:`psi` with target MPS, or with target MPO acting on target MPS.
    .
=======
    Perform variational optimization sweeps until convergence to best approximate the target, starting from Mps :code:`psi`.
>>>>>>> 6d268d44

    The outer loop sweeps over MPS updating sites from the first site to last and back.
    Convergence can be controlled based on overlap and/or Schmidt values (which is a more sensitive measure).
    The algorithm sweeps through the lattice at most :code:`max_sweeps` times
    or until all convergence measures, with tolerance that is not None, change by less then the provided tolerance during a single sweep.

<<<<<<< HEAD
=======
    Works both for optimization against provided Mps (target is Mps of [Mps,]), 
    or against MPO acting on MPS (target is [Mpo, Mps]).

    Can also optimized Mpo (replacing all Mps's above with Mpo).

>>>>>>> 6d268d44
    Outputs generator if :code:`iterator_step` is given.
    Generator allows inspecting :code:`psi` outside of :code:`dmrg_` function after every :code:`iterator_step` sweeps.

    Parameters
    ----------
    psi: yamps.MpsMpo
        Initial state. It is updated during execution.
        It is first canonized to the first site, if not provided in such a form.
        State resulting from :code:`compression_` is canonized to the first site.

    target: yamps.MpsMpo or list(yamps.MpsMpo)
        Defines target state. Can be an Mps (target = Mps or (Mps,)),
        or Mpo acting on Mps (target = (Mpo, Mps)).

    method: str
        Which optimization variant to use from :code:`'1site'`, :code:`'2site'`

    overlap_tol: float
        Convergence tolerance for the change of overlap in a single sweep.
        By default is None, in which case overlap convergence is not checked.

    Schmidt_tol: float
        Convergence tolerance for the change of Schmidt values on the worst cut/bond in a single sweep.
        By default is None, in which case Schmidt values convergence is not checked.

    max_sweeps: int
        Maximal number of sweeps.

    iterator_step: int
        If int, :code:`compression_` returns a generator that would yield output after every iterator_step sweeps.
        Default is None, in which case  :code:`compression_` sweeps are performed immidiatly.

    opts_svd: dict
        Options passed to :meth:`yast.svd` used to truncate virtual spaces in :code:`method='2site'`.
        If None, use default {'tol': 1e-14}

    Returns
    -------
    out: compression_out(NamedTuple)
        Includes fields:
        :code:`sweeps` number of performed sweeps.
        :code:`overlap` overlap after the last sweep.
        :code:`doverlap` absolut value of energy change in the last sweep.
        :code:`max_dSchmidt` norm of Schmidt values change on the worst cut in the last sweep.
        :code:`max_discarded_weight` norm of discarded_weights on the worst cut in '2site' procedure.
    """
    tmp = _compression_(psi, target, method,
                        overlap_tol, Schmidt_tol, max_sweeps,
                        iterator_step, opts_svd)
    return tmp if iterator_step else next(tmp)


def _compression_(psi, target, method,
                overlap_tol, Schmidt_tol, max_sweeps,
                iterator_step, opts_svd):
    """ Generator for compression_(). """

    if not psi.is_canonical(to='first'):
        psi.canonize_(to='first')

    if isinstance(target, MpsMpo):
        env = Env2(bra=psi, ket=target)
    elif len(target) == 1:
        env = Env2(bra=psi, ket=target[0])
    else:
        env = Env3(bra=psi, op=target[0], ket=target[1])

    env.setup(to='first')

    overlap_old = env.measure()

    if Schmidt_tol is not None:
        if not Schmidt_tol > 0:
            raise YastError('DMRG: Schmidt_tol has to be positive or None.')
        Schmidt_old = psi.get_Schmidt_values()
    max_dS, max_dw = None, None
    Schmidt = None if Schmidt_tol is None else {}

    if overlap_tol is not None and not overlap_tol > 0:
        raise YastError('DMRG: energy_tol has to be positive or None.')

    if method not in ('1site', '2site'):
        raise YastError('DMRG: dmrg method %s not recognized.' % method)

    for sweep in range(1, max_sweeps + 1):
        if method == '1site':
            _compression_1site_sweep_(env, Schmidt=Schmidt)
        else: # method == '2site':
            max_dw = _compression_2site_sweep_(env, opts_svd=opts_svd, Schmidt=Schmidt)

        overlap = env.measure()
        doverlap, overlap_old = overlap_old - overlap, overlap
        converged = []

        if overlap_tol is not None:
            converged.append(abs(doverlap) < overlap_tol)

        if Schmidt_tol is not None:
            max_dS = max((Schmidt[k] - Schmidt_old[k]).norm() for k in Schmidt.keys())
            Schmidt_old = Schmidt
            converged.append(max_dS < Schmidt_tol)

        logger.info('Sweep = %03d  overlap = %0.14f  doverlap = %0.4f  dSchmidt = %0.4f', sweep, overlap, doverlap, max_dS)

        if len(converged) > 0 and all(converged):
            break
        if iterator_step and sweep % iterator_step == 0 and sweep < max_sweeps:
            yield compression_out(sweep, overlap, doverlap, max_dS, max_dw)
    yield compression_out(sweep, overlap, doverlap, max_dS, max_dw)


def _compression_1site_sweep_(env, Schmidt=None):
    r"""
    Using :code:`verions='1site'` DMRG, an MPS :code:`psi` with fixed
    virtual spaces is variationally optimized to maximize overlap
    :math:`\langle \psi | \psi_{\textrm{target}}\rangle` with
    the target MPS :code:`psi_target`.

    The principal use of this algorithm is an (approximate) compression of large MPS
    into MPS with smaller virtual dimension/spaces.

    Operator in a form of MPO can be provided in which case algorithm maximizes
    overlap :math:`\langle \psi | O |\psi_{target}\rangle`.

    It is assumed that the initial MPS :code:`psi` is in the right canonical form.
    The outer loop sweeps over MPS :code:`psi` updating sites from the first site to last and back.

    Parameters
    ----------
    psi: yamps.MpsMpo
        initial MPS in right canonical form.

    psi_target: yamps.MpsMpo
        Target MPS.

    env: Env2 or Env3
        optional environment of tensor network :math:`\langle \psi|\psi_{target} \rangle`
        or :math:`\langle \psi|O|\psi_{target} \rangle` from the previous run.

    op: yamps.MpsMpo
        operator acting on :math:`|\psi_{\textrm{target}}\rangle`.

    Returns
    -------
    env: yamps.Env2 or yamps.Env3
        Environment of the network :math:`\langle \psi|\psi_{target} \rangle`
        or :math:`\langle \psi|O|\psi_{target} \rangle`.
    """
    bra, ket = env.bra, env.ket
    for to in ('last', 'first'):
        for n in bra.sweep(to=to):
            bra.A[n] = env.Heff1(ket[n], n)
            bra.orthogonalize_site(n, to=to)
            if Schmidt is not None and to == 'first' and n != bra.first:
                _, S, _ = bra[bra.pC].svd(sU=1)
                Schmidt[bra.pC] = S
            env.clear_site(n)
            env.update_env(n, to=to)
            bra.remove_central()


def _compression_2site_sweep_(env, opts_svd=None, Schmidt=None):
    """ variational update on 2 sites """
    if opts_svd is None:
        opts_svd = {'tol': 1e-14}
    max_disc_weight = -1.
    bra, ket = env.bra, env.ket
    for to, dn in (('last', 0), ('first', 1)):
        for n in bra.sweep(to=to, dl=1):
            bd = (n, n + 1)
            AA = ket.merge_two_sites(bd)
            AA = env.Heff2(AA, bd)
            _disc_weight_bd = bra.unmerge_two_sites(AA, bd, opts_svd)
            max_disc_weight = max(max_disc_weight, _disc_weight_bd)
            if Schmidt is not None and to == 'first':
                Schmidt[bra.pC] = bra[bra.pC]
            bra.absorb_central(to=to)
            env.clear_site(n, n + 1)
            env.update_env(n + dn, to=to)
    env.update_env(bra.first, to='first')
    return max_disc_weight


def zipper(a, b, opts=None):
    "Apply MPO a on MPS/MPS b, performing svd compression during the sweep."

    psi = b.clone()
    psi.canonize_(to='last')

    if psi.N != a.N:
        raise YastError('MPS: a and b must have equal number of sites.')

    la, lpsi = a.virtual_leg('last'), psi.virtual_leg('last')

    tmp = initialize.ones(b.config, legs=[lpsi.conj(), la.conj(), lpsi, la])
    tmp = tmp.fuse_legs(axes=(0, 1, (2, 3))).drop_leg_history(axis=2)

    for n in psi.sweep(to='first'):
        tmp = tensor.tensordot(psi[n], tmp, axes=(2, 0))
        if psi.nr_phys == 2:
            tmp = tmp.fuse_legs(axes=(0, 1, 3, (4, 2)))
        tmp = a[n]._attach_23(tmp)

        U, S, V = tensor.svd(tmp, axes=((0, 1), (3, 2)), sU=1)

        mask = tensor.truncation_mask(S, **opts)
        U, C, V = mask.apply_mask(U, S, V, axis=(2, 0, 0))

        psi[n] = V if psi.nr_phys == 1 else V.unfuse_legs(axes=2)
        tmp = U @ C

    tmp = tmp.fuse_legs(axes=((0, 1), 2)).drop_leg_history(axis=0)
    psi[psi.first] = tmp @ psi[psi.first]
    return psi<|MERGE_RESOLUTION|>--- conflicted
+++ resolved
@@ -19,28 +19,23 @@
                 overlap_tol=None, Schmidt_tol=None, max_sweeps=1,
                 iterator_step=None, opts_svd=None):
     r"""
-<<<<<<< HEAD
-    Perform variational optimization of overlap of MPS :code:`psi` with target MPS, or with target MPO acting on target MPS.
-    .
-=======
-    Perform variational optimization sweeps until convergence to best approximate the target, starting from Mps :code:`psi`.
->>>>>>> 6d268d44
-
-    The outer loop sweeps over MPS updating sites from the first site to last and back.
+    Perform variational optimization sweeps until convergence to best approximate the target, starting from MPS/MPO :code:`psi`.
+
+    The outer loop sweeps over ``psi`` updating sites from the first site to last and back.
     Convergence can be controlled based on overlap and/or Schmidt values (which is a more sensitive measure).
-    The algorithm sweeps through the lattice at most :code:`max_sweeps` times
-    or until all convergence measures, with tolerance that is not None, change by less then the provided tolerance during a single sweep.
-
-<<<<<<< HEAD
-=======
-    Works both for optimization against provided Mps (target is Mps of [Mps,]), 
-    or against MPO acting on MPS (target is [Mpo, Mps]).
-
-    Can also optimized Mpo (replacing all Mps's above with Mpo).
-
->>>>>>> 6d268d44
+    The algorithm performs at most :code:`max_sweeps`. If tolerance measures are provided, it terminates earlier 
+    if the convergence criteria are satisfied: change in overlap or Schmidt values is less then the provided tolerance during a single sweep.
+
+    Works for 
+
+        * optimization against provided MPS: ``target`` is ``Mps`` or list ``[Mps,]``
+        * against MPO acting on MPS: ``target`` is a list ``[Mpo, Mps]``.
+        * against MPO (replacing all Mps's above with Mpo's), i.e., ``[Mpo,]`` or ``[Mpo, Mpo]``
+        * sum of MPS's: target is ``[[Mps],[Mps],...]``
+        * sum of MPO's acting on MPS's: target is ``[[Mpo,Mps], [Mpo,Mps], ...]``
+ 
     Outputs generator if :code:`iterator_step` is given.
-    Generator allows inspecting :code:`psi` outside of :code:`dmrg_` function after every :code:`iterator_step` sweeps.
+    Generator allows inspecting :code:`psi` outside of :code:`compression_` function after every :code:`iterator_step` sweeps.
 
     Parameters
     ----------
@@ -77,13 +72,14 @@
 
     Returns
     -------
-    out: compression_out(NamedTuple)
-        Includes fields:
-        :code:`sweeps` number of performed sweeps.
-        :code:`overlap` overlap after the last sweep.
-        :code:`doverlap` absolut value of energy change in the last sweep.
-        :code:`max_dSchmidt` norm of Schmidt values change on the worst cut in the last sweep.
-        :code:`max_discarded_weight` norm of discarded_weights on the worst cut in '2site' procedure.
+    compression_out(NamedTuple)
+        NamedTuple with fields
+
+            * :code:`sweeps` number of performed sweeps.
+            * :code:`overlap` overlap after the last sweep.
+            * :code:`doverlap` absolute value of overlap change in the last sweep.
+            * :code:`max_dSchmidt` norm of Schmidt values change on the worst cut in the last sweep.
+            * :code:`max_discarded_weight` norm of discarded_weights on the worst cut in '2site' procedure.
     """
     tmp = _compression_(psi, target, method,
                         overlap_tol, Schmidt_tol, max_sweeps,
