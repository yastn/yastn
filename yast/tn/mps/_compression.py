--- conflicted
+++ resolved
@@ -41,23 +41,12 @@
     ----------
     psi: yast.tn.mps.MpsMpo
         Initial state. It is updated during execution.
-<<<<<<< HEAD
-        It is first canonized to to the first site, if not provided in such a form.
-        State resulting from :code:`dmrg_` is canonized to the first site.
-
-    H: yast.tn.mps.MpsMpo
-        MPO to minimize against.
-
-    project: list(yast.tn.mps.MpsMpo)
-        Optimizes MPS in the subspace orthogonal to MPS's in the list.
-=======
         It is first canonized to the first site, if not provided in such a form.
         State resulting from :code:`compression_` is canonized to the first site.
 
     target: yamps.MpsMpo or list(yamps.MpsMpo)
         Defines target state. Can be an Mps (target = Mps or (Mps,)),
         or Mpo acting on Mps (target = (Mpo, Mps)).
->>>>>>> 17e04c94
 
     method: str
         Which optimization variant to use from :code:`'1site'`, :code:`'2site'`
