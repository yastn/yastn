--- conflicted
+++ resolved
@@ -36,17 +36,11 @@
     ----------
     ADD DESCRIPTION
     """
-<<<<<<< HEAD
-    _d = a.config.backend.to_numpy(a._data)
-    file.create_dataset(path+'/isdiag', data=[int(a.isdiag)])
-    file.create_group(path+'/meta/'+str(a.mfs))
-=======
     vec, _ = a.compress_to_1d()
     hfs = [hf._asdict() for hf in a.hard_fusion]
     file.create_dataset(path+'/isdiag', data=[int(a.isdiag)])
     file.create_group(path+'/mfs/'+str(a.meta_fusion))
     file.create_group(path+'/hfs/'+str(hfs))
->>>>>>> ca14e366
     file.create_dataset(path+'/n', data=a.struct.n)
     file.create_dataset(path+'/s', data=a.struct.s)
     file.create_dataset(path+'/ts', data=a.struct.t)
