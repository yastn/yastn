""" Linalg methods for yast tensor. """

import numpy as np
from scipy.linalg import expm as expm
import time
import tracemalloc
from ._auxliary import _clear_axes, _unpack_axes, _common_keys
from ._auxliary import YastError, _check, _test_tensors_match, _test_all_axes
from ._merging import _merge_to_matrix, _unmerge_matrix, _unmerge_diagonal
from ._merging import _leg_struct_trivial, _leg_struct_truncation
from ._krylov import krylov

__all__ = ['svd', 'svd_lowrank', 'qr', 'eigh', 'norm', 'norm_diff', 'entropy']


def norm(a, p='fro'):
    r"""
    Norm of the rensor.

    Parameters
    ----------
    p: str
        'fro' = Frobenious; 'inf' = max(abs())

    Returns
    -------
    norm : float64
    """
    if len(a.A) == 0:
        return a.zero_of_dtype()
    return a.config.backend.norm(a.A, p)


def norm_diff(a, b, p='fro'):
    """
    Norm of the difference of two tensors.

    Parameters
    ----------
    other: Tensor

    ord: str
        'fro' = Frobenious; 'inf' = max(abs())

    Returns
    -------
    norm : float64
    """
    _test_tensors_match(a, b)
    if (len(a.A) == 0) and (len(b.A) == 0):
        return a.zero_of_dtype()
    meta = _common_keys(a.A, b.A)
    return a.config.backend.norm_diff(a.A, b.A, meta, p)


def svd_lowrank(a, axes=(0, 1), sU=1, nU=True, Uaxis=-1, Vaxis=0,
                tol=0, D_block=6, D_total=np.inf,
                keep_multiplets=False, eps_multiplet=1e-14,
                n_iter=60, k_fac=6, **kwargs):
    r"""
    Split tensor into U @ S @ V using svd. Can truncate smallest singular values.

    Truncate based on relative tolerance, bond dimension of each block,
    and total bond dimension from all blocks (whichever gives smaller bond dimension).
    By default, do not truncate.

    Charge of tensor a is attached to U if nU and to V otherwise.

    Parameters
    ----------
    axes: tuple
        Specify two groups of legs between which to perform svd, as well as
        their final order.

    sU: int
        signature of the new leg in U; equal 1 or -1. Default is 1.

    Uaxis, Vaxis: int
        specify which leg of U and V tensors are connecting with S. By default
        it is the last leg of U and the first of V.

    tol: float
        relative tolerance of singular values below which to truncate.

    D_block: int
        largest number of singular values to keep in a single block.
        also used in lowrank svd in the backend

    D_total: int
        largest total number of singular values to keep.

    n_iter, k_fac: ints
        number of iterations and multiplicative factor of stored singular values in lowrank svd procedure
        (relevant options might depend on backend)

    Returns
    -------
    U, S, V: Tensor
        U and V are unitary projectors. S is diagonal.
    """
    lout_l, lout_r = _clear_axes(*axes)
    axes = _unpack_axes(a, lout_l, lout_r)
    _test_all_axes(a, axes)

    s_eff = (-sU, sU)
    Am, ls_l, ls_r, ul, ur = _merge_to_matrix(a, axes, s_eff)

    if nU:
        meta = tuple((il + ir, il + ir, ir, ir + ir) for il, ir in zip(ul, ur))
        n_l, n_r = a.n, 0 * a.n
    else:
<<<<<<< HEAD
        meta = tuple((il+ir, il+il, il, il+ir) for il, ir in zip(ul, ur))
        n_l, n_r = 0*a.n, a.n
    U = a.__class__(config=a.config, s=ls_l.s + (sU,), n=n_l,
                    meta_fusion=[a.meta_fusion[ii] for ii in lout_l] + [(1,)])
=======
        meta = tuple((il + ir, il + il, il, il + ir) for il, ir in zip(ul, ur))
        n_l, n_r = 0 * a.n, a.n
    U = a.__class__(config=a.config, s=ls_l.s + (sU,), n=n_l, meta_fusion=[a.meta_fusion[ii] for ii in lout_l] + [(1,)])
>>>>>>> 7d28309b
    S = a.__class__(config=a.config, s=s_eff, isdiag=True)
    V = a.__class__(config=a.config, s=(-sU,) + ls_r.s, n=n_r,
                    meta_fusion=[(1,)] + [a.meta_fusion[ii] for ii in lout_r])

    U.A, S.A, V.A = a.config.backend.svd_lowrank(
        Am, meta, D_block, n_iter, k_fac)

    ls_s = _leg_struct_truncation(
        S, tol, D_block, D_total, keep_multiplets, eps_multiplet, 'svd')
    _unmerge_matrix(U, ls_l, ls_s)
    _unmerge_diagonal(S, ls_s)
    _unmerge_matrix(V, ls_s, ls_r)
    U.moveaxis(source=-1, destination=Uaxis, inplace=True)
    V.moveaxis(source=0, destination=Vaxis, inplace=True)
    return U, S, V


def svd(a, axes=(0, 1), sU=1, nU=True, Uaxis=-1, Vaxis=0,
        tol=0, D_block=np.inf, D_total=np.inf,
        keep_multiplets=False, eps_multiplet=1e-14, **kwargs):
    r"""
    Split tensor into U @ S @ V using svd. Can truncate smallest singular values.

    Truncate based on relative tolerance, bond dimension of each block,
    and total bond dimension from all blocks (whichever gives smaller bond dimension).
    By default, do not truncate.

    Charge of tensor a is attached to U if nU and to V otherwise.

    Parameters
    ----------
    axes: tuple
        Specify two groups of legs between which to perform svd, as well as
        their final order.

    sU: int
        signature of the new leg in U; equal 1 or -1. Default is 1.

    Uaxis, Vaxis: int
        specify which leg of U and V tensors are connecting with S. By default
        it is the last leg of U and the first of V.

    tol: float
        relative tolerance of singular values below which to truncate.

    D_block: int
        largest number of singular values to keep in a single block.

    D_total: int
        largest total number of singular values to keep.

    Returns
    -------
    U, S, V: Tensor
        U and V are unitary projectors. S is diagonal.
    """
    lout_l, lout_r = _clear_axes(*axes)
    axes = _unpack_axes(a, lout_l, lout_r)
    _test_all_axes(a, axes)

    s_eff = (-sU, sU)
    Am, ls_l, ls_r, ul, ur = _merge_to_matrix(a, axes, s_eff)

    if nU:
        meta = tuple((il + ir, il + ir, ir, ir + ir) for il, ir in zip(ul, ur))
        n_l, n_r = a.n, 0 * a.n
    else:
<<<<<<< HEAD
        meta = tuple((il+ir, il+il, il, il+ir) for il, ir in zip(ul, ur))
        n_l, n_r = 0*a.n, a.n
    U = a.__class__(config=a.config, s=ls_l.s + (sU,), n=n_l,
                    meta_fusion=[a.meta_fusion[ii] for ii in lout_l] + [(1,)])
=======
        meta = tuple((il + ir, il + il, il, il + ir) for il, ir in zip(ul, ur))
        n_l, n_r = 0 * a.n, a.n
    U = a.__class__(config=a.config, s=ls_l.s + (sU,), n=n_l, meta_fusion=[a.meta_fusion[ii] for ii in lout_l] + [(1,)])
>>>>>>> 7d28309b
    S = a.__class__(config=a.config, s=s_eff, isdiag=True)
    V = a.__class__(config=a.config, s=(-sU,) + ls_r.s, n=n_r,
                    meta_fusion=[(1,)] + [a.meta_fusion[ii] for ii in lout_r])
    U.A, S.A, V.A = a.config.backend.svd(Am, meta)

    ls_s = _leg_struct_truncation(
        S, tol, D_block, D_total, keep_multiplets, eps_multiplet, 'svd')

    _unmerge_matrix(U, ls_l, ls_s)
    _unmerge_diagonal(S, ls_s)
    _unmerge_matrix(V, ls_s, ls_r)
    U.moveaxis(source=-1, destination=Uaxis, inplace=True)
    V.moveaxis(source=0, destination=Vaxis, inplace=True)
    return U, S, V


def qr(a, axes=(0, 1), sQ=1, Qaxis=-1, Raxis=0):
    r"""
    Split tensor using reduced qr decomposition.
    Charge of R is zero.

    Parameters
    ----------
    axes: tuple
        Specify two groups of legs between which to perform svd, as well as their final order.

    sQ: int
        signature of connecting leg in Q; equal 1 or -1. Default is 1.

    Qaxis, Raxis: int
        specify which leg of Q and R tensors are connecting to the other tensor.
        By delault it is the last leg of Q and the first leg of R.

    Returns
    -------
        Q, R: Tensor
    """
    lout_l, lout_r = _clear_axes(*axes)
    axes = _unpack_axes(a, lout_l, lout_r)
    _test_all_axes(a, axes)

    s_eff = (-sQ, sQ)
    Am, ls_l, ls_r, ul, ur = _merge_to_matrix(a, axes, s_eff)

    Qs = tuple(a.s[lg] for lg in axes[0]) + (sQ,)
    Rs = (-sQ,) + tuple(a.s[lg] for lg in axes[1])
    Q = a.__class__(config=a.config, s=Qs, n=a.n, meta_fusion=[
                    a.meta_fusion[ii] for ii in lout_l] + [(1,)])
    R = a.__class__(config=a.config, s=Rs, meta_fusion=[
                    (1,)] + [a.meta_fusion[ii] for ii in lout_r])

    meta = tuple((il + ir, il + ir, ir + ir) for il, ir in zip(ul, ur))
    Q.A, R.A = a.config.backend.qr(Am, meta)

    ls = _leg_struct_trivial(R, axis=0)
    _unmerge_matrix(Q, ls_l, ls)
    _unmerge_matrix(R, ls, ls_r)
    Q.moveaxis(source=-1, destination=Qaxis, inplace=True)
    R.moveaxis(source=0, destination=Raxis, inplace=True)
    return Q, R


def eigh(a, axes, sU=1, Uaxis=-1, tol=0, D_block=np.inf, D_total=np.inf,
         keep_multiplets=False, eps_multiplet=1e-14):
    r"""
    Split tensor using eig, tensor = U * S * U^dag. Truncate smallest eigenvalues if neccesary.

    Tensor should be hermitian and has charge 0.
    Truncate using -- whichever gives smaller bond dimension:
    relative tolerance, bond dimension of each block, and total bond dimension from all blocks.
    By default do not truncate.
    Truncate based on tolerance only if some eigenvalues are positive -- than all negative ones are discarded.
    Function primarly intended to be used for positively defined tensors.

    Parameters
    ----------
    axes: tuple
        Specify two groups of legs between which to perform svd, as well as their final order.

    sU: int
        signature of connecting leg in U equall 1 or -1. Default is 1.

    Uaxis: int
        specify which leg of U is the new connecting leg. By delault it is the last leg.

    tol: float
        relative tolerance of singular values below which to truncate.

    D_block: int
        largest number of singular values to keep in a single block.

    D_total: int
        largest total number of singular values to keep.

    Returns
    -------
        S, U: Tensor
            U is unitary projector. S is diagonal.
    """
    lout_l, lout_r = _clear_axes(*axes)
    axes = _unpack_axes(a, lout_l, lout_r)
    _test_all_axes(a, axes)

    if np.any(a.n != 0):
        raise YastError('Charge should be zero')

    s_eff = (-sU, sU)
    Am, ls_l, ls_r, ul, ur = _merge_to_matrix(a, axes, s_eff)

    if _check["consistency"] and not (ul == ur and ls_l.match(ls_r)):
        raise YastError(
            'Something went wrong in matching the indices of the two tensors')

    Us = tuple(a.s[lg] for lg in axes[0]) + (sU,)
    S = a.__class__(config=a.config, s=(-sU, sU), isdiag=True)
    U = a.__class__(config=a.config, s=Us, meta_fusion=[
                    a.meta_fusion[ii] for ii in lout_l] + [(1,)])

    # meta = (indA, indS, indU)
    meta = tuple((il + ir, il, il + ir) for il, ir in zip(ul, ur))
    S.A, U.A = a.config.backend.eigh(Am, meta)

    ls_s = _leg_struct_truncation(
        S, tol, D_block, D_total, keep_multiplets, eps_multiplet, 'eigh')
    _unmerge_matrix(U, ls_l, ls_s)
    _unmerge_diagonal(S, ls_s)
    U.moveaxis(source=-1, destination=Uaxis, inplace=True)
    return S, U


def entropy(a, axes=(0, 1), alpha=1):
    r"""
    Calculate entropy from spliting the tensor using svd.

    If diagonal, calculates entropy treating S^2 as probabilities. Normalizes S^2 if neccesary.
    If not diagonal, calculates svd first to get the diagonal S.
    Use base-2 log.

    Parameters
    ----------
    axes: tuple
        Specify two groups of legs between which to perform svd

    alpha: float
        Order of Renyi entropy.
        alpha=1 is von Neuman entropy -Tr(S^2 log2(S^2))
        otherwise: 1/(1-alpha) log2(Tr(S^(2*alpha)))

    Returns
    -------
    entropy, minimal singular value, normalization : float64
    """
    if len(a.A) == 0:
        return a.zero_of_dtype(), a.zero_of_dtype(), a.zero_of_dtype()

    lout_l, lout_r = _clear_axes(*axes)
    axes = _unpack_axes(a, lout_l, lout_r)
    _test_all_axes(a, axes)

    if not a.isdiag:
        Am, *_ = _merge_to_matrix(a, axes, (-1, 1))
        Sm = a.config.backend.svd_S(Am)
    else:
        Sm = {t: a.config.backend.diag_get(x) for t, x in a.A.items()}
    # entropy, Smin, normalization
    return a.config.backend.entropy(Sm, alpha=alpha)


# Krylov based methods, handled by anonymous function decribing action of matrix on a vector

def expm_anm(Av, init, Bv=None, dt=1, eigs_tol=1e-14, exp_tol=1e-14, k=5, hermitian=False, bi_orth=True, NA=None, cost_estim=0, algorithm='arnoldi'):
    # return expA(Av=Av, Bv=Bv, init=init, dt=dt, eigs_tol=eigs_tol, exp_tol=exp_tol, k=k, hermitian=hermitian, bi_orth=bi_orth, NA=NA, cost_estim=cost_estim, algorithm=algorithm)
    # def expA(Av, init, Bv, dt, eigs_tol, exp_tol, k, hermitian, bi_orth, NA, cost_estim, algorithm):
    if not hermitian and not Bv:
        raise YastError(
            'expA: For non-hermitian case provide Av and Bv. In addition you can start with two')
    k_max = min([20, init[0].get_size()])
    if not NA:
        # n - cost of vector init
        # NA - cost of matrix Av
        # v_i - cost of exponatiation of size m(m-krylov dim)
        T = expm(np.diag(np.random.rand(k_max-1), -1) + np.diag(
            np.random.rand(k_max), 0) + np.diag(np.random.rand(k_max-1), 1))
        if cost_estim == 0:  # approach 0: defaoult based on matrix size
            # in units of n
            n = init[0].get_size()
            NA = round(4.*n**(0.5), 2)
            v_i = k_max**2/n
            n = 1.
        elif cost_estim == 1:  # approach 1: based on time usage. normalized to time of saving copy of the initial vector. Don't make measures to small
            # in units of v_i
            start_time = time.time()
            init[0].copy()
            n = time.time() - start_time

            start_time = time.time()
            expm(T)
            v_i = time.time() - start_time

            start_time = time.time()
            Av(init[0]).copy()
            NA = (time.time() - start_time)/v_i

            n *= (1./v_i)
            NA *= (1./v_i)
            v_i = 1.
        elif cost_estim == 2:  # approach 2: based on memory usage
            # in units of v_i
            tracemalloc.start()
            init[0].copy()
            n, _ = tracemalloc.get_traced_memory()
            tracemalloc.stop()

            tracemalloc.start()
            expm(T)
            v_i, _ = tracemalloc.get_traced_memory()
            tracemalloc.stop()

            tracemalloc.start()
            Av(init[0])
            NA, _ = tracemalloc.get_traced_memory()
            tracemalloc.stop()

            n *= (1./v_i)
            NA *= (1./v_i)
            v_i = 1.
    # Krylov parameters
    mmax = k_max
    m = max([1, k])

    # Initialize variables
    step = 0
    ireject = 0
    reject = 0
    happy = 0
    sgn = np.sign(dt).real*1j if dt.real == 0. else np.sign(dt).real*1
    tnow = 0
    tout = abs(dt)
    j = 0
    tau = abs(dt)

    # Set safety factors
    gamma = 0.8
    delta = 1.2

    # Initial condition
    w = init
    oldm, oldtau, omega = np.nan, np.nan, np.nan
    orderold, kestold = True, True

    # Iterate until we reach the final t
    while tnow < tout:
        # Compute the exponential of the augmented matrix
        err, evec, good = krylov(
            w, Av, Bv, eigs_tol, None, algorithm, hermitian, m, bi_orth, tau=(sgn, tau))

        happy = good[1]
        j = good[2]

        # Error per unit step
        oldomega = omega
        omega = (tout/tau)*(err/exp_tol)

        # Estimate order
        if m == oldm and tau != oldtau and ireject > 0:
            order = max([1., np.log(omega/oldomega)/np.log(tau/oldtau)])
            orderold = False
        elif orderold or ireject == 0:
            orderold = True
            order = j*.25
        else:
            orderold = True

        # Estimate k
        if m != oldm and tau == oldtau and ireject > 0:
            kest = max([1.1, (omega/oldomega)**(1./(oldm-m))]
                       ) if omega > 0 else 1.1
            kestold = False
        elif kestold or ireject == 0:
            kestold = True
            kest = 2
        else:
            kestold = True

        # This if statement is the main difference between fixed and variable m
        oldtau, oldm = tau, m
        if happy == 1:
            # Happy breakdown; wrap up
            omega = 0
            taunew, mnew = tau, m
        elif j == mmax and omega > delta:
            # Krylov subspace to small and stepsize to large
            taunew, mnew = tau*(omega/gamma)**(-1./order), j
        else:
            # Determine optimal tau and m
            tauopt = tau*(omega/gamma)**(-1./order)
            mopt = max([1., np.ceil(j+np.log(omega/gamma)/np.log(kest))])

            # evaluate Cost functions
            Ctau = (m * NA + 3. * m * n + (m/mmax)**2*v_i * (10. + 3. * (m - 1.))
                    * (m + 1.) ** 3.) * np.ceil((tout - tnow) / tauopt)

            Ck = (mopt * NA + 3. * mopt * n + (mopt/mmax)**2*v_i * (10. + 3. * (mopt - 1.))
                  * (mopt + 1.) ** 3) * np.ceil((tout - tnow) / tau)
            if Ctau < Ck:
                taunew, mnew = tauopt, m
            else:
                taunew, mnew = tau, mopt

        # Check error against target
        if omega <= delta:  # use this one
            reject += ireject
            step += 1
            w = evec
            # update time
            tnow += tau
            ireject = 0
        else:  # try again
            ireject += 1

        # Another safety factors
        tau = min([tout - tnow, max([.2 * tau, min([taunew, 2. * tau])])])
        m = int(
            max([1, min([mmax, max([np.floor(.75 * m), min([mnew, np.ceil(1.3333 * m)])])])]))

    if abs(tnow/tout) < 1.:
        raise YastError('eigs/expA: Failed to approximate matrix exponent with given parameters.\nLast update of omega/delta = '+omega /
                        delta+'\nRemaining time = '+abs(1.-tnow/tout)+'\nChceck: max_iter - number of iteractions,\nk - Krylov dimension,\ndt - time step.')
    return (w[0], step, j, tnow,)


def eigs_anm(Av, init, Bv=None, hermitian=True, k='all', sigma=None, ncv=5, which=None, tol=1e-14, bi_orth=True, return_eigenvectors=True, algorithm='arnoldi'):
    r"""
    Av, Bv: function handlers
        Bv: default = None
        Action of a matrix on a vector. For non-symmetric lanczos both have to be defined.
    init: Tensor
        Initial vector for iteration.
    k: int
        default = 'all', number of eigenvalues eqauls number of non-zero Krylov vectors
        The number of eigenvalues and eigenvectors desired. It is not possible to compute all eigenvectors of a matrix.
    sigma: float
        default = None (search for smallest)
        Find eigenvalues near sigma.
    ncv: int
        default = 5
        The number of Lanczos vectors generated ncv must be greater than k; it is recommended that ncv > 2*k.
    which: str, [‘LM’ | ‘SM’ | ‘LR’ | ‘SR’ | ‘LI’ | ‘SI’]
        default = None (search for closest to sigma - if defined and for 'SR' else)
        Which k eigenvectors and eigenvalues to find:
            ‘LM’ : largest magnitude
            ‘SM’ : smallest magnitude
            ‘LR’ : largest real part
            ‘SR’ : smallest real part
            ‘LI’ : largest imaginary part
            ‘SI’ : smallest imaginary part
    tol: float
        defoult = 1e-14
        Relative accuracy for eigenvalues (stopping criterion) for Krylov subspace.
    return_eigenvectors: bool
        default = True
        Return eigenvectors (True) in addition to eigenvalues.
    bi_orth: bool
        default = True
        Option for non-symmetric Lanczos method. Whether to bi-orthonomalize Krylov-subspace vectors.
    algorithm: str
        default = 'arnoldi'
        What method to use. Possible options: arnoldi, lanczos
    """
    norm, _ = init[0].norm(), None
    init = [(1. / it.norm())*it for it in init]
    val, Y, good = krylov(init, Av, Bv, tol, k, algorithm,
                          hermitian, ncv, bi_orth, sigma, which, return_eigenvectors)
    if return_eigenvectors:
        return val, [norm*Y[it] for it in range(len(Y))], good
    else:
        return val, Y, good


def eigh_anm(Av, init, tol=1e-14, k=5, algorithm='arnoldi'):
    norm = init[0].norm()
    init = [(1. / it.norm())*it for it in init]
    val, Y, good = krylov(init, Av, None, tol, 'all', algorithm, True, k)
    return val, [norm*Y[it] for it in range(len(Y))], good


def eig_anm(Av, init, Bv=None, tol=1e-14, k=5, bi_orth=False, algorithm='lanczos'):
    norm = init[0].norm()
    init = [(1. / it.norm())*it for it in init]
    val, Y, good = krylov(init, Av, Bv, tol, 'all',
                          algorithm, False, k, bi_orth)
    return val, [norm*Y[it] for it in range(len(Y))], good<|MERGE_RESOLUTION|>--- conflicted
+++ resolved
@@ -109,16 +109,10 @@
         meta = tuple((il + ir, il + ir, ir, ir + ir) for il, ir in zip(ul, ur))
         n_l, n_r = a.n, 0 * a.n
     else:
-<<<<<<< HEAD
         meta = tuple((il+ir, il+il, il, il+ir) for il, ir in zip(ul, ur))
         n_l, n_r = 0*a.n, a.n
     U = a.__class__(config=a.config, s=ls_l.s + (sU,), n=n_l,
                     meta_fusion=[a.meta_fusion[ii] for ii in lout_l] + [(1,)])
-=======
-        meta = tuple((il + ir, il + il, il, il + ir) for il, ir in zip(ul, ur))
-        n_l, n_r = 0 * a.n, a.n
-    U = a.__class__(config=a.config, s=ls_l.s + (sU,), n=n_l, meta_fusion=[a.meta_fusion[ii] for ii in lout_l] + [(1,)])
->>>>>>> 7d28309b
     S = a.__class__(config=a.config, s=s_eff, isdiag=True)
     V = a.__class__(config=a.config, s=(-sU,) + ls_r.s, n=n_r,
                     meta_fusion=[(1,)] + [a.meta_fusion[ii] for ii in lout_r])
@@ -186,16 +180,10 @@
         meta = tuple((il + ir, il + ir, ir, ir + ir) for il, ir in zip(ul, ur))
         n_l, n_r = a.n, 0 * a.n
     else:
-<<<<<<< HEAD
         meta = tuple((il+ir, il+il, il, il+ir) for il, ir in zip(ul, ur))
         n_l, n_r = 0*a.n, a.n
     U = a.__class__(config=a.config, s=ls_l.s + (sU,), n=n_l,
                     meta_fusion=[a.meta_fusion[ii] for ii in lout_l] + [(1,)])
-=======
-        meta = tuple((il + ir, il + il, il, il + ir) for il, ir in zip(ul, ur))
-        n_l, n_r = 0 * a.n, a.n
-    U = a.__class__(config=a.config, s=ls_l.s + (sU,), n=n_l, meta_fusion=[a.meta_fusion[ii] for ii in lout_l] + [(1,)])
->>>>>>> 7d28309b
     S = a.__class__(config=a.config, s=s_eff, isdiag=True)
     V = a.__class__(config=a.config, s=(-sU,) + ls_r.s, n=n_r,
                     meta_fusion=[(1,)] + [a.meta_fusion[ii] for ii in lout_r])
