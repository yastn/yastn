--- conflicted
+++ resolved
@@ -20,11 +20,7 @@
     try:
         ind = a.struct.t.index(key)
     except ValueError as exc:
-<<<<<<< HEAD
         raise YastError('Tensor does not have a block specified by the key.') from exc
-=======
-        raise YastError('Tensor does not have a block specify by the key.') from exc
->>>>>>> e719fe88
     a._data[slice(*a.struct.sl[ind])] = newvalue.reshape(-1)
 
 
@@ -123,11 +119,7 @@
 
     This is the intended way to add new blocks by hand.
     Checks if bond dimensions of the new block are consistent with the existing ones
-<<<<<<< HEAD
-    and updates the Legs of the tensors accordingly.
-=======
     and updates the legs of the tensors accordingly.
->>>>>>> e719fe88
 
     Parameters
     ----------
@@ -140,11 +132,7 @@
 
     val : str, tensor-like
         recognized string values are ``'rand'``, ``'ones'``,`or  ``'zeros'``.
-<<<<<<< HEAD
-        Otherwise any tensor-like format such as nested list, numpy.ndarray, etc.,
-=======
         Otherwise any tensor-like format such as nested list, numpy.ndarray, etc., 
->>>>>>> e719fe88
         can be used provided it is supported by :doc:`tensor's backend </tensor/configuration>`.
     """
     if isinstance(Ds, int):
